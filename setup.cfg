[metadata]
name = heat
<<<<<<< HEAD
version = 2014.1.1
=======
version = 2014.2
>>>>>>> 3ac07c23
summary = OpenStack Orchestration
description-file =
    README.rst
author = OpenStack
author-email = openstack-dev@lists.openstack.org
home-page = http://www.openstack.org/
classifier =
    Environment :: OpenStack
    Intended Audience :: Information Technology
    Intended Audience :: System Administrators
    License :: OSI Approved :: Apache Software License
    Operating System :: POSIX :: Linux
    Programming Language :: Python
    Programming Language :: Python :: 2
    Programming Language :: Python :: 2.7
    Programming Language :: Python :: 2.6

[files]
packages =
    heat
scripts =
    bin/cinder-keystone-setup
    bin/heat-api
    bin/heat-api-cfn
    bin/heat-api-cloudwatch
    bin/heat-db-setup
    bin/heat-engine
    bin/heat-keystone-setup
    bin/heat-keystone-setup-domain
    bin/heat-manage

[entry_points]
oslo.config.opts =
    heat.common.config = heat.common.config:list_opts
    heat.common.wsgi = heat.common.wsgi:list_opts

[global]
setup-hooks =
    pbr.hooks.setup_hook

[compile_catalog]
directory = heat/locale
domain = heat

[update_catalog]
domain = heat
output_dir = heat/locale
input_file = heat/locale/heat.pot

[extract_messages]
keywords = _ gettext ngettext l_ lazy_gettext
mapping_file = babel.cfg
output_file = heat/locale/heat.pot

[build_sphinx]
all_files = 1
build-dir = doc/build
source-dir = doc/source<|MERGE_RESOLUTION|>--- conflicted
+++ resolved
@@ -1,10 +1,6 @@
 [metadata]
 name = heat
-<<<<<<< HEAD
-version = 2014.1.1
-=======
 version = 2014.2
->>>>>>> 3ac07c23
 summary = OpenStack Orchestration
 description-file =
     README.rst

# vim: tabstop=4 shiftwidth=4 softtabstop=4

#
#    Licensed under the Apache License, Version 2.0 (the "License"); you may
#    not use this file except in compliance with the License. You may obtain
#    a copy of the License at
#
#         http://www.apache.org/licenses/LICENSE-2.0
#
#    Unless required by applicable law or agreed to in writing, software
#    distributed under the License is distributed on an "AS IS" BASIS, WITHOUT
#    WARRANTIES OR CONDITIONS OF ANY KIND, either express or implied. See the
#    License for the specific language governing permissions and limitations
#    under the License.
import fixtures
import mock
import os.path

from oslo.config import cfg

cfg.CONF.import_opt('environment_dir', 'heat.common.config')
<<<<<<< HEAD
=======

from heat.common import environment_format
>>>>>>> 62c84e75

from heat.engine import environment
from heat.engine import resources

from heat.tests import generic_resource
from heat.tests import common


class EnvironmentTest(common.HeatTestCase):
    def setUp(self):
        super(EnvironmentTest, self).setUp()
        self.g_env = resources.global_env()

    def test_load_old_parameters(self):
        old = {u'a': u'ff', u'b': u'ss'}
        expected = {u'parameters': old,
                    u'resource_registry': {u'resources': {}}}
        env = environment.Environment(old)
        self.assertEqual(expected, env.user_env_as_dict())

    def test_load_new_env(self):
        new_env = {u'parameters': {u'a': u'ff', u'b': u'ss'},
                   u'resource_registry': {u'OS::Food': u'fruity.yaml',
                                          u'resources': {}}}
        env = environment.Environment(new_env)
        self.assertEqual(new_env, env.user_env_as_dict())

    def test_global_registry(self):
        self.g_env.register_class('CloudX::Compute::Server',
                                  generic_resource.GenericResource)
        new_env = {u'parameters': {u'a': u'ff', u'b': u'ss'},
                   u'resource_registry': {u'OS::*': 'CloudX::*'}}
        env = environment.Environment(new_env)
        self.assertEqual('CloudX::Compute::Server',
                         env.get_resource_info('OS::Compute::Server',
                                               'my_db_server').name)

    def test_map_one_resource_type(self):
        new_env = {u'parameters': {u'a': u'ff', u'b': u'ss'},
                   u'resource_registry': {u'resources':
                                          {u'my_db_server':
                                           {u'OS::DBInstance': 'db.yaml'}}}}
        env = environment.Environment(new_env)

        info = env.get_resource_info('OS::DBInstance', 'my_db_server')
        self.assertEqual('db.yaml', info.value)

    def test_map_all_resources_of_type(self):
        self.g_env.register_class('OS::Nova::FloatingIP',
                                  generic_resource.GenericResource)

        new_env = {u'parameters': {u'a': u'ff', u'b': u'ss'},
                   u'resource_registry':
                   {u'OS::Networking::FloatingIP': 'OS::Nova::FloatingIP',
                    u'OS::Loadbalancer': 'lb.yaml'}}

        env = environment.Environment(new_env)
        self.assertEqual('OS::Nova::FloatingIP',
                         env.get_resource_info('OS::Networking::FloatingIP',
                                               'my_fip').name)

    def test_resource_sort_order_len(self):
        new_env = {u'resource_registry': {u'resources': {u'my_fip': {
            u'OS::Networking::FloatingIP': 'ip.yaml'}}},
            u'OS::Networking::FloatingIP': 'OS::Nova::FloatingIP'}

        env = environment.Environment(new_env)
        self.assertEqual('ip.yaml',
                         env.get_resource_info('OS::Networking::FloatingIP',
                                               'my_fip').value)

    def test_env_load(self):
        new_env = {u'resource_registry': {u'resources': {u'my_fip': {
            u'OS::Networking::FloatingIP': 'ip.yaml'}}}}

        env = environment.Environment()
        self.assertEqual(None,
                         env.get_resource_info('OS::Networking::FloatingIP',
                                               'my_fip'))

        env.load(new_env)
        self.assertEqual('ip.yaml',
                         env.get_resource_info('OS::Networking::FloatingIP',
                                               'my_fip').value)


class GlobalEnvLoadingTest(common.HeatTestCase):

    def test_happy_path(self):
        list_dir = 'heat.engine.resources._list_environment_files'
        with mock.patch(list_dir) as m_ldir:
            m_ldir.return_value = ['a.yaml']
            env_dir = '/etc_etc/heat/enviroment.d'
            env_content = '{"resource_registry": {}}'

            with mock.patch('heat.engine.resources.open',
                            mock.mock_open(read_data=env_content),
                            create=True) as m_open:
                resources._load_global_environment(resources.global_env(),
                                                   env_dir)

        m_ldir.assert_called_once_with(env_dir)
        m_open.assert_called_once_with('%s/a.yaml' % env_dir)

    def test_empty_env_dir(self):
        list_dir = 'heat.engine.resources._list_environment_files'
        with mock.patch(list_dir) as m_ldir:
            m_ldir.return_value = []
            env_dir = '/etc_etc/heat/enviroment.d'
            resources._load_global_environment(resources.global_env(),
                                               env_dir)

        m_ldir.assert_called_once_with(env_dir)

    def test_continue_on_ioerror(self):
        """assert we get all files processed even if there are
        processing exceptions.
        """
        list_dir = 'heat.engine.resources._list_environment_files'
        with mock.patch(list_dir) as m_ldir:
            m_ldir.return_value = ['a.yaml', 'b.yaml']
            env_dir = '/etc_etc/heat/enviroment.d'
            env_content = '{}'

            with mock.patch('heat.engine.resources.open',
                            mock.mock_open(read_data=env_content),
                            create=True) as m_open:
                m_open.side_effect = IOError
                resources._load_global_environment(resources.global_env(),
                                                   env_dir)

        m_ldir.assert_called_once_with(env_dir)
        expected = [mock.call('%s/a.yaml' % env_dir),
                    mock.call('%s/b.yaml' % env_dir)]
        self.assertEqual(expected, m_open.call_args_list)

    def test_continue_on_parse_error(self):
        """assert we get all files processed even if there are
        processing exceptions.
        """
        list_dir = 'heat.engine.resources._list_environment_files'
        with mock.patch(list_dir) as m_ldir:
            m_ldir.return_value = ['a.yaml', 'b.yaml']
            env_dir = '/etc_etc/heat/enviroment.d'
            env_content = '{@$%#$%'

            with mock.patch('heat.engine.resources.open',
                            mock.mock_open(read_data=env_content),
                            create=True) as m_open:
                resources._load_global_environment(resources.global_env(),
                                                   env_dir)

        m_ldir.assert_called_once_with(env_dir)
        expected = [mock.call('%s/a.yaml' % env_dir),
                    mock.call('%s/b.yaml' % env_dir)]
        self.assertEqual(expected, m_open.call_args_list)

    def test_env_resources_override_plugins(self):
        # assertion: any template resources in the global environment
        #            should override the default plugins.

        # 1. set our own global test env
        #    (with a template resource that shadows a plugin)
        g_env_content = '''
        resource_registry:
          "OS::Nova::Server": "file:///not_really_here.yaml"
        '''
        envdir = self.useFixture(fixtures.TempDir())
        #
        envfile = os.path.join(envdir.path, 'test.yaml')
        with open(envfile, 'w+') as ef:
            ef.write(g_env_content)
        cfg.CONF.set_override('environment_dir', envdir.path)

        # 2. load global env
        g_env = environment.Environment({}, user_env=False)
        resources._load_all(g_env)

        # 3. assert our resource is in place.
        self.assertEqual('file:///not_really_here.yaml',
<<<<<<< HEAD
                         g_env.get_resource_info('OS::Nova::Server').value)
=======
                         g_env.get_resource_info('OS::Nova::Server').value)

    def test_env_one_resource_disable(self):
        # prove we can disable a resource in the global environment

        g_env_content = '''
        resource_registry:
            "OS::Nova::Server":
        '''
        # 1. fake an environment file
        envdir = self.useFixture(fixtures.TempDir())
        envfile = os.path.join(envdir.path, 'test.yaml')
        with open(envfile, 'w+') as ef:
            ef.write(g_env_content)
        cfg.CONF.set_override('environment_dir', envdir.path)

        # 2. load global env
        g_env = environment.Environment({}, user_env=False)
        resources._load_all(g_env)

        # 3. assert our resource is in now gone.
        self.assertEqual(None,
                         g_env.get_resource_info('OS::Nova::Server'))

        # 4. make sure we haven't removed something we shouldn't have
        self.assertEqual(resources.instance.Instance,
                         g_env.get_resource_info('AWS::EC2::Instance').value)

    def test_env_multi_resources_disable(self):
        # prove we can disable resources in the global environment

        g_env_content = '''
        resource_registry:
            "AWS::*":
        '''
        # 1. fake an environment file
        envdir = self.useFixture(fixtures.TempDir())
        envfile = os.path.join(envdir.path, 'test.yaml')
        with open(envfile, 'w+') as ef:
            ef.write(g_env_content)
        cfg.CONF.set_override('environment_dir', envdir.path)

        # 2. load global env
        g_env = environment.Environment({}, user_env=False)
        resources._load_all(g_env)

        # 3. assert our resources are now gone.
        self.assertEqual(None,
                         g_env.get_resource_info('AWS::EC2::Instance'))

        # 4. make sure we haven't removed something we shouldn't have
        self.assertEqual(resources.server.Server,
                         g_env.get_resource_info('OS::Nova::Server').value)

    def test_env_user_cant_disable_sys_resource(self):
        # prove a user can't disable global resources from the user environment

        u_env_content = '''
        resource_registry:
            "AWS::*":
        '''
        # 1. load user env
        u_env = environment.Environment()
        u_env.load(environment_format.parse(u_env_content))

        # 2. assert global resources are NOT gone.
        self.assertEqual(
            resources.instance.Instance,
            u_env.get_resource_info('AWS::EC2::Instance').value)
>>>>>>> 62c84e75
<|MERGE_RESOLUTION|>--- conflicted
+++ resolved
@@ -19,11 +19,8 @@
 from oslo.config import cfg
 
 cfg.CONF.import_opt('environment_dir', 'heat.common.config')
-<<<<<<< HEAD
-=======
 
 from heat.common import environment_format
->>>>>>> 62c84e75
 
 from heat.engine import environment
 from heat.engine import resources
@@ -204,9 +201,6 @@
 
         # 3. assert our resource is in place.
         self.assertEqual('file:///not_really_here.yaml',
-<<<<<<< HEAD
-                         g_env.get_resource_info('OS::Nova::Server').value)
-=======
                          g_env.get_resource_info('OS::Nova::Server').value)
 
     def test_env_one_resource_disable(self):
@@ -275,5 +269,4 @@
         # 2. assert global resources are NOT gone.
         self.assertEqual(
             resources.instance.Instance,
-            u_env.get_resource_info('AWS::EC2::Instance').value)
->>>>>>> 62c84e75
+            u_env.get_resource_info('AWS::EC2::Instance').value)
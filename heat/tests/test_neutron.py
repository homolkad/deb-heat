--- conflicted
+++ resolved
@@ -1959,7 +1959,6 @@
         t = template_format.parse(neutron_floating_template)
         del t['Resources']['router_interface']
         self._test_floating_ip(t, r_iface=False)
-<<<<<<< HEAD
 
     def test_floating_ip_deprecated_router_interface(self):
         t = template_format.parse(neutron_floating_template_deprecated)
@@ -1971,19 +1970,6 @@
         del t['Resources']['router_interface']
         self._test_floating_ip(t, resolve_neutron=False, r_iface=False)
 
-=======
-
-    def test_floating_ip_deprecated_router_interface(self):
-        t = template_format.parse(neutron_floating_template_deprecated)
-        del t['Resources']['gateway']
-        self._test_floating_ip(t, resolve_neutron=False)
-
-    def test_floating_ip_deprecated_router_gateway(self):
-        t = template_format.parse(neutron_floating_template_deprecated)
-        del t['Resources']['router_interface']
-        self._test_floating_ip(t, resolve_neutron=False, r_iface=False)
-
->>>>>>> 6a22b12e
     def _test_floating_ip(self, tmpl, resolve_neutron=True, r_iface=True):
         neutronclient.Client.create_floatingip({
             'floatingip': {'floating_network_id': u'abcd1234'}
@@ -2021,14 +2007,9 @@
         self.m.ReplayAll()
 
         if r_iface:
-<<<<<<< HEAD
-            deps = stack.dependencies[stack['router_interface']]
-            self.assertIn(stack['floating_ip'], deps)
-=======
             required_by = set(stack.dependencies.required_by(
                 stack['router_interface']))
             self.assertIn(stack['floating_ip_assoc'], required_by)
->>>>>>> 6a22b12e
         else:
             deps = stack.dependencies[stack['gateway']]
             self.assertIn(stack['floating_ip'], deps)

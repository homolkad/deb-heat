--- conflicted
+++ resolved
@@ -825,22 +825,6 @@
 heat_template_version: 2013-05-23
 
 description:  create a network
-<<<<<<< HEAD
-
-parameters:
-  net_name:
-    type: string
-    description: Name of private network to be created
-
-resources:
-  private_net:
-    type: OS::Neutron::Net
-    properties:
-      name: { get_param: net_name }
-'''
-
-=======
->>>>>>> 6a22b12e
 
 parameters:
   net_name:

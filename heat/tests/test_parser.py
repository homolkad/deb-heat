--- conflicted
+++ resolved
@@ -561,19 +561,10 @@
     def test_resource_facade_function(self):
         deletion_policy_snippet = {'Fn::ResourceFacade': 'DeletionPolicy'}
 
-<<<<<<< HEAD
-        class DummyClass(object):
-            pass
-        parent_resource = DummyClass()
-        parent_resource.metadata = {"foo": "bar"}
-        parent_resource.stack = parser.Stack(self.ctx, 'toplevel_stack',
-                                             parser.Template({}))
-=======
         parent_resource = DummyClass()
         parent_resource.metadata_set({"foo": "bar"})
         parent_resource.stack = parser.Stack(self.ctx, 'toplevel_stack',
                                              parser.Template(empty_template))
->>>>>>> 3ac07c23
         parent_snippet = {'DeletionPolicy': {'Fn::Join': ['eta',
                                                           ['R', 'in']]}}
         parent_tmpl = parent_resource.stack.t.parse(parent_resource.stack,
@@ -581,11 +572,7 @@
         parent_resource.t = parent_tmpl
 
         stack = parser.Stack(self.ctx, 'test_stack',
-<<<<<<< HEAD
-                             parser.Template({}),
-=======
                              parser.Template(empty_template),
->>>>>>> 3ac07c23
                              parent_resource=parent_resource)
         self.assertEqual('Retain',
                          self.resolve(deletion_policy_snippet, stack.t, stack))
@@ -944,20 +931,12 @@
 
     def test_timeout_secs_default(self):
         cfg.CONF.set_override('stack_action_timeout', 1000)
-<<<<<<< HEAD
-        stack = parser.Stack(self.ctx, 'test_stack', parser.Template({}))
-=======
         stack = parser.Stack(self.ctx, 'test_stack', self.tmpl)
->>>>>>> 3ac07c23
         self.assertIsNone(stack.timeout_mins)
         self.assertEqual(1000, stack.timeout_secs())
 
     def test_timeout_secs(self):
-<<<<<<< HEAD
-        stack = parser.Stack(self.ctx, 'test_stack', parser.Template({}),
-=======
         stack = parser.Stack(self.ctx, 'test_stack', self.tmpl,
->>>>>>> 3ac07c23
                              timeout_mins=10)
         self.assertEqual(600, stack.timeout_secs())
 
@@ -1607,10 +1586,7 @@
         }'''
 
         tmpl = {
-<<<<<<< HEAD
-=======
             'HeatTemplateFormatVersion': '2012-12-12',
->>>>>>> 3ac07c23
             'Resources': {'AResource': {'Type': 'GenericResourceType'}},
             'Outputs': {'TestOutput': {'Value': {
                 'Fn::GetAtt': ['AResource', 'Foo']}}
@@ -1793,10 +1769,6 @@
         self.assertEqual('BTemplate',
                          self.stack.t[self.stack.t.DESCRIPTION])
 
-<<<<<<< HEAD
-    @utils.stack_delete_after
-=======
->>>>>>> 3ac07c23
     def test_update_timeout(self):
         tmpl = {'HeatTemplateFormatVersion': '2012-12-12',
                 'Description': 'ATemplate',
@@ -1820,10 +1792,6 @@
                          self.stack.state)
         self.assertEqual(30, self.stack.timeout_mins)
 
-<<<<<<< HEAD
-    @utils.stack_delete_after
-=======
->>>>>>> 3ac07c23
     def test_update_disable_rollback(self):
         tmpl = {'HeatTemplateFormatVersion': '2012-12-12',
                 'Description': 'ATemplate',

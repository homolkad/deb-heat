--- conflicted
+++ resolved
@@ -12,11 +12,6 @@
 #    under the License.
 
 import copy
-<<<<<<< HEAD
-
-from oslo.config import cfg
-=======
->>>>>>> 3ac07c23
 import uuid
 
 from oslo.config import cfg
@@ -313,24 +308,6 @@
     }
 
     attributes_schema = {
-<<<<<<< HEAD
-        'show': _('A dict of all server details as returned by the API.'),
-        'addresses': _('A dict of all network addresses with corresponding'
-                       'port_id.'),
-        'networks': _('A dict of assigned network addresses of the form: '
-                      '{"public": [ip1, ip2...], "private": [ip3, ip4]}.'),
-        'first_address': _('Convenience attribute to fetch the first '
-                           'assigned network address, or an '
-                           'empty string if nothing has been assigned '
-                           'at this time. Result may not be predictable '
-                           'if the server has addresses from more than one '
-                           'network.'),
-        'instance_name': _('AWS compatible instance name.'),
-        'accessIPv4': _('The manually assigned alternative public IPv4 '
-                        'address of the server.'),
-        'accessIPv6': _('The manually assigned alternative public IPv6 '
-                        'address of the server.'),
-=======
         SHOW: attributes.Schema(
             _('A dict of all server details as returned by the API.')
         ),
@@ -364,7 +341,6 @@
             _('The manually assigned alternative public IPv6 address '
               'of the server.')
         ),
->>>>>>> 3ac07c23
     }
 
     # Server host name limit to 53 characters by due to typical default
@@ -407,19 +383,7 @@
                 'stack_name': self.stack.name,
                 'path': '%s.Metadata' % self.name}
             }
-<<<<<<< HEAD
-
-        deployments = []
-        # cannot query the deployments if the nova server does
-        # not exist yet
-        if self.resource_id:
-            deployments = self._get_deployments_metadata(
-                self.heat(), self.resource_id)
-        meta['deployments'] = deployments
-        return meta
-=======
         self.metadata_set(meta)
->>>>>>> 3ac07c23
 
     def _register_access_key(self):
         '''
@@ -661,15 +625,9 @@
             LOG.warn(_('Instance (%(server)s) not found: %(ex)s')
                      % {'server': self.resource_id, 'ex': ex})
             return ''
-<<<<<<< HEAD
-        if name == 'addresses':
-            return self._add_port_for_address(server)
-        if name == 'networks':
-=======
         if name == self.ADDRESSES:
             return self._add_port_for_address(server)
         if name == self.NETWORKS_ATTR:
->>>>>>> 3ac07c23
             return server.networks
         if name == self.INSTANCE_NAME:
             return server._info.get('OS-EXT-SRV-ATTR:instance_name')

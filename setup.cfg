--- conflicted
+++ resolved
@@ -1,10 +1,6 @@
 [metadata]
 name = heat
-<<<<<<< HEAD
-version = 2014.2.1
-=======
 version = 2015.1
->>>>>>> 6a22b12e
 summary = OpenStack Orchestration
 description-file =
     README.rst

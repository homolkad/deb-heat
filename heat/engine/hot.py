# vim: tabstop=4 shiftwidth=4 softtabstop=4
#
#    Licensed under the Apache License, Version 2.0 (the "License"); you may
#    not use this file except in compliance with the License. You may obtain
#    a copy of the License at
#
#         http://www.apache.org/licenses/LICENSE-2.0
#
#    Unless required by applicable law or agreed to in writing, software
#    distributed under the License is distributed on an "AS IS" BASIS, WITHOUT
#    WARRANTIES OR CONDITIONS OF ANY KIND, either express or implied. See the
#    License for the specific language governing permissions and limitations
#    under the License.

from heat.common import exception
from heat.engine import template
from heat.engine import parameters
from heat.openstack.common.gettextutils import _
from heat.openstack.common import log as logging


logger = logging.getLogger(__name__)

SECTIONS = (VERSION, DESCRIPTION, PARAMETERS,
            RESOURCES, OUTPUTS, UNDEFINED) = \
           ('heat_template_version', 'description', 'parameters',
            'resources', 'outputs', '__undefined__')

PARAM_CONSTRAINTS = (CONSTRAINTS, DESCRIPTION, LENGTH, RANGE,
                     MIN, MAX, ALLOWED_VALUES, ALLOWED_PATTERN) = \
                    ('constraints', 'description', 'length', 'range',
                     'min', 'max', 'allowed_values', 'allowed_pattern')

_CFN_TO_HOT_SECTIONS = {template.VERSION: VERSION,
                        template.DESCRIPTION: DESCRIPTION,
                        template.PARAMETERS: PARAMETERS,
                        template.MAPPINGS: UNDEFINED,
                        template.RESOURCES: RESOURCES,
                        template.OUTPUTS: OUTPUTS}


def snake_to_camel(name):
    return ''.join([t.capitalize() for t in name.split('_')])


class HOTemplate(template.Template):
    """
    A Heat Orchestration Template format stack template.
    """

    def __getitem__(self, section):
        """"Get the relevant section in the template."""
        #first translate from CFN into HOT terminology if necessary
        section = HOTemplate._translate(section, _CFN_TO_HOT_SECTIONS, section)

        if section not in SECTIONS:
            raise KeyError(_('"%s" is not a valid template section') % section)

        if section == VERSION:
            return self.t[section]

        if section == UNDEFINED:
            return {}

        if section == DESCRIPTION:
            default = 'No description'
        else:
            default = {}

        the_section = self.t.get(section, default)

        # In some cases (e.g. parameters), also translate each entry of
        # a section into CFN format (case, naming, etc) so the rest of the
        # engine can cope with it.
        # This is a shortcut for now and might be changed in the future.

        if section == PARAMETERS:
            return self._translate_parameters(the_section)

        if section == RESOURCES:
            return self._translate_resources(the_section)

        if section == OUTPUTS:
            return self._translate_outputs(the_section)

        return the_section

    @staticmethod
    def _translate(value, mapping, default=None):
        if value in mapping:
            return mapping[value]

        return default

    def _translate_parameters(self, parameters):
        """Get the parameters of the template translated into CFN format."""
        params = {}
        for name, attrs in parameters.iteritems():
            param = {}
            for key, val in attrs.iteritems():
                # Do not translate 'constraints' since we want to handle this
                # specifically in HOT and not in common code.
                if key != CONSTRAINTS:
                    key = snake_to_camel(key)
                if key == 'Type':
                    val = snake_to_camel(val)
                elif key == 'Hidden':
                    key = 'NoEcho'
                param[key] = val
            if len(param) > 0:
                params[name] = param
        return params

    def _translate_resources(self, resources):
        """Get the resources of the template translated into CFN format."""
        HOT_TO_CFN_ATTRS = {'type': 'Type',
                            'properties': 'Properties'}

        cfn_resources = {}

        for resource_name, attrs in resources.iteritems():
            cfn_resource = {}

            for attr, attr_value in attrs.iteritems():
                cfn_attr = self._translate(attr, HOT_TO_CFN_ATTRS, attr)
                cfn_resource[cfn_attr] = attr_value

            cfn_resources[resource_name] = cfn_resource

        return cfn_resources

    def _translate_outputs(self, outputs):
        """Get the outputs of the template translated into CFN format."""
        HOT_TO_CFN_ATTRS = {'description': 'Description',
                            'value': 'Value'}

        cfn_outputs = {}

        for output_name, attrs in outputs.iteritems():
            cfn_output = {}

            for attr, attr_value in attrs.iteritems():
                cfn_attr = self._translate(attr, HOT_TO_CFN_ATTRS, attr)
                cfn_output[cfn_attr] = attr_value

            cfn_outputs[output_name] = cfn_output

        return cfn_outputs

    @staticmethod
    def resolve_param_refs(s, parameters):
        """
        Resolve constructs of the form { get_param: my_param }
        """
        def match_param_ref(key, value):
            return (key in ['get_param', 'Ref'] and
                    value is not None and
                    value in parameters)

        def handle_param_ref(ref):
            try:
                return parameters[ref]
            except (KeyError, ValueError):
                raise exception.UserParameterMissing(key=ref)

        return template._resolve(match_param_ref, handle_param_ref, s)

    @staticmethod
    def resolve_resource_refs(s, resources):
        '''
        Resolve constructs of the form { "get_resource" : "resource" }
        '''
        def match_resource_ref(key, value):
            return key in ['get_resource', 'Ref'] and value in resources

        def handle_resource_ref(arg):
            return resources[arg].FnGetRefId()

        return template._resolve(match_resource_ref, handle_resource_ref, s)

    @staticmethod
    def resolve_attributes(s, resources):
        """
        Resolve constructs of the form { get_attr: [my_resource, my_attr] }
        """
        def match_get_attr(key, value):
            return (key in ['get_attr', 'Fn::GetAtt'] and
                    isinstance(value, list) and
                    len(value) == 2 and
                    None not in value and
                    value[0] in resources)

        def handle_get_attr(args):
            resource, att = args
            try:
                r = resources[resource]
                if r.state in (
                        (r.CREATE, r.IN_PROGRESS),
                        (r.CREATE, r.COMPLETE),
                        (r.RESUME, r.IN_PROGRESS),
                        (r.RESUME, r.COMPLETE),
                        (r.UPDATE, r.IN_PROGRESS),
                        (r.UPDATE, r.COMPLETE)):
                    return r.FnGetAtt(att)
            except KeyError:
                raise exception.InvalidTemplateAttribute(resource=resource,
                                                         key=att)

        return template._resolve(match_get_attr, handle_get_attr, s)

    @staticmethod
    def resolve_replace(s):
        """
        Resolve template string substitution via function str_replace

        Resolves the str_replace function of the form::

          str_replace:
            template: <string template>
            params:
              <param dictionary>
        """
        def handle_str_replace(args):
            if not (isinstance(args, dict) or isinstance(args, list)):
                raise TypeError(_('Arguments to "str_replace" must be a'
                                'dictionary or a list'))

            try:
                if isinstance(args, dict):
                    text = args.get('template')
                    params = args.get('params', {})
                elif isinstance(args, list):
                    params, text = args
                if text is None:
                    raise KeyError()
            except KeyError:
                example = ('''str_replace:
                  template: This is var1 template var2
                  params:
                    var1: a
                    var2: string''')
                raise KeyError(_('"str_replace" syntax should be %s') %
                               example)
            if not hasattr(text, 'replace'):
                raise TypeError(_('"template" parameter must be a string'))
            if not isinstance(params, dict):
                raise TypeError(
                    _('"params" parameter must be a dictionary'))
            for key in params.iterkeys():
                value = params.get(key, '') or ""
<<<<<<< HEAD
                text = text.replace(key, value)
=======
                text = text.replace(key, str(value))
>>>>>>> 62c84e75
            return text

        match_str_replace = lambda k, v: k in ['str_replace', 'Fn::Replace']
        return template._resolve(match_str_replace,
                                 handle_str_replace, s)

    def param_schemata(self):
        params = self[PARAMETERS].iteritems()
        return dict((name, HOTParamSchema(schema)) for name, schema in params)


class HOTParamSchema(parameters.ParamSchema):
    """HOT parameter schema."""

    def do_check(self, name, value, keys):
        # map ParamSchema constraint type to keys used in HOT constraints
        constraint_map = {
            parameters.ALLOWED_PATTERN: [ALLOWED_PATTERN],
            parameters.ALLOWED_VALUES: [ALLOWED_VALUES],
            parameters.MIN_LENGTH: [LENGTH, MIN],
            parameters.MAX_LENGTH: [LENGTH, MAX],
            parameters.MIN_VALUE: [RANGE, MIN],
            parameters.MAX_VALUE: [RANGE, MAX]
        }

        for const_type in keys:
            # get constraint type specific check function
            check = self.check(const_type)
            # get constraint type specific keys in HOT
            const_keys = constraint_map[const_type]

            for constraint in self.get(CONSTRAINTS, []):
                const_descr = constraint.get(DESCRIPTION)

                for const_key in const_keys:
                    if const_key not in constraint:
                        break
                    constraint = constraint[const_key]
                else:
                    check(name, value, constraint, const_descr)<|MERGE_RESOLUTION|>--- conflicted
+++ resolved
@@ -248,11 +248,7 @@
                     _('"params" parameter must be a dictionary'))
             for key in params.iterkeys():
                 value = params.get(key, '') or ""
-<<<<<<< HEAD
-                text = text.replace(key, value)
-=======
                 text = text.replace(key, str(value))
->>>>>>> 62c84e75
             return text
 
         match_str_replace = lambda k, v: k in ['str_replace', 'Fn::Replace']

--- conflicted
+++ resolved
@@ -337,11 +337,7 @@
     }
 
     if param.has_value():
-<<<<<<< HEAD
-        res[api.PARAM_DEFAULT] = param.value()
-=======
         res[rpc_api.PARAM_DEFAULT] = param.value()
->>>>>>> 6a22b12e
 
     constraint_description = []
 

#
#    Licensed under the Apache License, Version 2.0 (the "License"); you may
#    not use this file except in compliance with the License. You may obtain
#    a copy of the License at
#
#         http://www.apache.org/licenses/LICENSE-2.0
#
#    Unless required by applicable law or agreed to in writing, software
#    distributed under the License is distributed on an "AS IS" BASIS, WITHOUT
#    WARRANTIES OR CONDITIONS OF ANY KIND, either express or implied. See the
#    License for the specific language governing permissions and limitations
#    under the License.

from glanceclient import exc as g_exc
from testtools import skipIf

from heat.common import exception
from heat.common import template_format
from heat.engine import clients
from heat.engine import environment
from heat.engine.hot.template import HOTemplate
from heat.engine import parser
from heat.engine import resources
from heat.engine.resources import glance_utils
from heat.engine import service
from heat.openstack.common.importutils import try_import
from heat.openstack.common.rpc import common as rpc_common
from heat.tests.common import HeatTestCase
from heat.tests import utils
from heat.tests.v1_1 import fakes

test_template_volumeattach = '''
{
  "AWSTemplateFormatVersion" : "2010-09-09",
  "Description" : "test.",
  "Resources" : {
    "WikiDatabase": {
      "Type": "AWS::EC2::Instance",
      "DeletionPolicy": "Delete",
      "Properties": {
        "ImageId": "image_name",
        "InstanceType": "m1.large",
        "KeyName": "test_KeyName"
      }
    },
    "DataVolume" : {
      "Type" : "AWS::EC2::Volume",
      "Properties" : {
        "Size" : "6",
        "AvailabilityZone" : "nova"
      }
    },
    "MountPoint" : {
      "Type" : "AWS::EC2::VolumeAttachment",
      "Properties" : {
        "InstanceId" : { "Ref" : "WikiDatabase" },
        "VolumeId"  : { "Ref" : "DataVolume" },
        "Device" : "/dev/%s"
      }
    }
  }
}
'''

test_template_ref = '''
{
  "AWSTemplateFormatVersion" : "2010-09-09",
  "Description" : "test.",
  "Parameters" : {

    "KeyName" : {
''' + \
    '"Description" : "Name of an existing EC2' + \
    'KeyPair to enable SSH access to the instances",' + \
    '''
          "Type" : "String"
        }
      },

      "Resources" : {
        "WikiDatabase": {
          "Type": "AWS::EC2::Instance",
          "Properties": {
            "ImageId": "image_name",
            "InstanceType": "m1.large",
            "KeyName": { "Ref" : "KeyName" }
          }
        },
        "DataVolume" : {
          "Type" : "AWS::EC2::Volume",
          "Properties" : {
            "Size" : "6",
            "AvailabilityZone" : "nova"
          }
        },
        "MountPoint" : {
          "Type" : "AWS::EC2::VolumeAttachment",
          "Properties" : {
            "InstanceId" : { "Ref" : "%s" },
            "VolumeId"  : { "Ref" : "DataVolume" },
            "Device" : "/dev/vdb"
          }
        }
      }
    }
    '''
test_template_findinmap_valid = '''
{
  "AWSTemplateFormatVersion" : "2010-09-09",
  "Description" : "test.",
  "Parameters" : {
    "KeyName" : {
''' + \
    '"Description" : "Name of an existing EC2 KeyPair to' + \
    'enable SSH access to the instances",' + \
    '''
          "Type" : "String"
        }
      },

      "Resources" : {
        "WikiDatabase": {
          "Type": "AWS::EC2::Instance",
          "Properties": {
            "ImageId": "image_name",
            "InstanceType": "m1.large",
            "KeyName": { "Ref" : "KeyName" }
          }
        },
        "DataVolume" : {
          "Type" : "AWS::EC2::Volume",
          "Properties" : {
            "Size" : "6",
            "AvailabilityZone" : "nova"
          }
        },

        "MountPoint" : {
          "Type" : "AWS::EC2::VolumeAttachment",
          "Properties" : {
            "InstanceId" : { "Ref" : "WikiDatabase" },
            "VolumeId"  : { "Ref" : "DataVolume" },
            "Device" : "/dev/vdb"
          }
        }
      }
    }
    '''
test_template_findinmap_invalid = '''
{
  "AWSTemplateFormatVersion" : "2010-09-09",
  "Description" : "test.",
  "Parameters" : {

    "KeyName" : {
''' + \
    '"Description" : "Name of an existing EC2 KeyPair to enable SSH ' + \
    'access to the instances",' + \
    '''      "Type" : "String"
        }
      },

      "Mappings" : {
        "AWSInstanceType2Arch" : {
          "t1.micro"    : { "Arch" : "64" },
          "m1.small"    : { "Arch" : "64" },
          "m1.medium"   : { "Arch" : "64" },
          "m1.large"    : { "Arch" : "64" },
          "m1.xlarge"   : { "Arch" : "64" },
          "m2.xlarge"   : { "Arch" : "64" },
          "m2.2xlarge"  : { "Arch" : "64" },
          "m2.4xlarge"  : { "Arch" : "64" },
          "c1.medium"   : { "Arch" : "64" },
          "c1.xlarge"   : { "Arch" : "64" },
          "cc1.4xlarge" : { "Arch" : "64HVM" },
          "cc2.8xlarge" : { "Arch" : "64HVM" },
          "cg1.4xlarge" : { "Arch" : "64HVM" }
        }
      },
      "Resources" : {
        "WikiDatabase": {
          "Type": "AWS::EC2::Instance",
          "Properties": {
    ''' + \
    '"ImageId" : { "Fn::FindInMap" : [ "DistroArch2AMI", { "Ref" : ' + \
    '"LinuxDistribution" },' + \
    '{ "Fn::FindInMap" : [ "AWSInstanceType2Arch", { "Ref" : ' + \
    '"InstanceType" }, "Arch" ] } ] },' + \
    '''
        "InstanceType": "m1.large",
        "KeyName": { "Ref" : "KeyName"}
      }
    },
    "DataVolume" : {
      "Type" : "AWS::EC2::Volume",
      "Properties" : {
        "Size" : "6",
        "AvailabilityZone" : "nova"
      }
    },

    "MountPoint" : {
      "Type" : "AWS::EC2::VolumeAttachment",
      "Properties" : {
        "InstanceId" : { "Ref" : "WikiDatabase" },
        "VolumeId"  : { "Ref" : "DataVolume" },
        "Device" : "/dev/vdb"
      }
    }
  }
}
'''

test_template_invalid_resources = '''
{
  "AWSTemplateFormatVersion" : "2010-09-09",
  "Description" : "AWS CloudFormation Sample Template for xyz.",
   "Parameters" : {
        "InstanceType" : {
            "Description" : "Defined instance type",
            "Type" : "String",
            "Default" : "node.ee",
            "AllowedValues" : ["node.ee", "node.apache", "node.api"],
            "ConstraintDescription" : "must be a valid instance type."
        }
    },
    "Resources" : {
        "Type" : "AWS::EC2::Instance",
        "Metadata" : {
        },
        "Properties" : {
            "ImageId" : { "Ref" : "centos-6.4-20130701-0" },
            "InstanceType" : { "Ref" : "InstanceType" }
         }
    }
}
'''

test_template_invalid_property = '''
{
  "AWSTemplateFormatVersion" : "2010-09-09",
  "Description" : "test.",
  "Parameters" : {

    "KeyName" : {
''' + \
    '"Description" : "Name of an existing EC2' + \
    'KeyPair to enable SSH access to the instances",' + \
    '''
          "Type" : "String"
        }
      },

      "Resources" : {
        "WikiDatabase": {
          "Type": "AWS::EC2::Instance",
          "Properties": {
            "ImageId": "image_name",
            "InstanceType": "m1.large",
            "KeyName": { "Ref" : "KeyName" },
            "UnknownProperty": "unknown"
          }
        }
      }
    }
    '''

test_template_unimplemented_property = '''
{
  "AWSTemplateFormatVersion" : "2010-09-09",
  "Description" : "test.",
  "Parameters" : {

    "KeyName" : {
''' + \
    '"Description" : "Name of an existing EC2' + \
    'KeyPair to enable SSH access to the instances",' + \
    '''
          "Type" : "String"
        }
      },

      "Resources" : {
        "WikiDatabase": {
          "Type": "AWS::EC2::Instance",
          "Properties": {
            "ImageId": "image_name",
            "InstanceType": "m1.large",
            "KeyName": { "Ref" : "KeyName" },
            "SourceDestCheck": "false"
          }
        }
      }
    }
    '''

test_template_invalid_deletion_policy = '''
{
  "AWSTemplateFormatVersion" : "2010-09-09",
  "Description" : "test.",
  "Parameters" : {

    "KeyName" : {
''' + \
    '"Description" : "Name of an existing EC2' + \
    'KeyPair to enable SSH access to the instances",' + \
    '''
          "Type" : "String"
        }
      },

      "Resources" : {
        "WikiDatabase": {
          "Type": "AWS::EC2::Instance",
          "DeletionPolicy": "Destroy",
          "Properties": {
            "ImageId": "image_name",
            "InstanceType": "m1.large",
            "KeyName": { "Ref" : "KeyName" }
          }
        }
      }
    }
    '''

test_template_snapshot_deletion_policy = '''
{
  "AWSTemplateFormatVersion" : "2010-09-09",
  "Description" : "test.",
  "Parameters" : {

    "KeyName" : {
''' + \
    '"Description" : "Name of an existing EC2' + \
    'KeyPair to enable SSH access to the instances",' + \
    '''
          "Type" : "String"
        }
      },

      "Resources" : {
        "WikiDatabase": {
          "Type": "AWS::EC2::Instance",
          "DeletionPolicy": "Snapshot",
          "Properties": {
            "ImageId": "image_name",
            "InstanceType": "m1.large",
            "KeyName": { "Ref" : "KeyName" }
          }
        }
      }
    }
    '''

test_template_volume_snapshot = '''
{
  "AWSTemplateFormatVersion" : "2010-09-09",
  "Description" : "test.",
  "Resources" : {
    "DataVolume" : {
      "Type" : "AWS::EC2::Volume",
      "DeletionPolicy": "Snapshot",
      "Properties" : {
        "Size" : "6",
        "AvailabilityZone" : "nova"
      }
    }
  }
}
'''

test_unregistered_key = '''
{
  "AWSTemplateFormatVersion" : "2010-09-09",
  "Description" : "test.",
  "Parameters" : {

    "KeyName" : {
''' + \
    '"Description" : "Name of an existing EC2' + \
    'KeyPair to enable SSH access to the instances",' + \
    '''
          "Type" : "String"
        }
      },

      "Resources" : {
        "Instance": {
          "Type": "AWS::EC2::Instance",
          "Properties": {
            "ImageId": "image_name",
            "InstanceType": "m1.large",
            "KeyName": { "Ref" : "KeyName" }
          }
        }
      }
    }
    '''

test_template_image = '''
{
  "AWSTemplateFormatVersion" : "2010-09-09",
  "Description" : "test.",
  "Parameters" : {

    "KeyName" : {
''' + \
    '"Description" : "Name of an existing EC2' + \
    'KeyPair to enable SSH access to the instances",' + \
    '''
          "Type" : "String"
        }
      },

      "Resources" : {
        "Instance": {
          "Type": "AWS::EC2::Instance",
          "Properties": {
            "ImageId": "image_name",
            "InstanceType": "m1.large",
            "KeyName": { "Ref" : "KeyName" }
          }
        }
      }
    }
    '''

test_template_invalid_secgroups = '''
{
  "AWSTemplateFormatVersion" : "2010-09-09",
  "Description" : "test.",
  "Parameters" : {

    "KeyName" : {
''' + \
    '"Description" : "Name of an existing EC2' + \
    'KeyPair to enable SSH access to the instances",' + \
    '''
          "Type" : "String"
        }
      },

      "Resources" : {
        "Instance": {
          "Type": "AWS::EC2::Instance",
          "Properties": {
            "ImageId": "image_name",
            "InstanceType": "m1.large",
            "KeyName": { "Ref" : "KeyName" },
            "SecurityGroups": [ "default" ],
            "NetworkInterfaces": [ "mgmt", "data" ]
          }
        }
      }
    }
    '''

test_template_invalid_secgroupids = '''
{
  "AWSTemplateFormatVersion" : "2010-09-09",
  "Description" : "test.",
  "Parameters" : {

    "KeyName" : {
''' + \
    '"Description" : "Name of an existing EC2' + \
    'KeyPair to enable SSH access to the instances",' + \
    '''
          "Type" : "String"
        }
      },

      "Resources" : {
        "Instance": {
          "Type": "AWS::EC2::Instance",
          "Properties": {
            "ImageId": "image_name",
            "InstanceType": "m1.large",
            "KeyName": { "Ref" : "KeyName" },
            "SecurityGroupIds": [ "default" ],
            "NetworkInterfaces": [ "mgmt", "data" ]
          }
        }
      }
    }
    '''

test_template_glance_client_exception = '''
{
  "AWSTemplateFormatVersion" : "2010-09-09",
  "Description" : "test.",
  "Resources" : {
    "Instance": {
      "Type": "AWS::EC2::Instance",
      "DeletionPolicy": "Delete",
      "Properties": {
        "ImageId": "image_name",
        "InstanceType": "m1.large"
      }
    }
  }
}
'''

test_template_unique_logical_name = '''
{
  "AWSTemplateFormatVersion" : "2010-09-09",
  "Description" : "test.",
  "Parameters" : {

    "KeyName" : {
''' + \
    '"Description" : "Name of an existing EC2' + \
    'KeyPair to enable SSH access to the instances",' + \
    '''
          "Type" : "String"
        },
    "AName" : {
''' + \
    '"Description" : "Name of an existing EC2' + \
    'KeyPair to enable SSH access to the instances",' + \
    '''
          "Type" : "String"
        }
      },

      "Resources" : {
        "AName": {
          "Type": "AWS::EC2::Instance",
          "Properties": {
            "ImageId": "image_name",
            "InstanceType": "m1.large",
            "KeyName": { "Ref" : "KeyName" },
            "NetworkInterfaces": [ "mgmt", "data" ]
          }
        }
      }
    }
    '''

test_template_cfn_parameter_label = '''
{
  "AWSTemplateFormatVersion" : "2010-09-09",
  "Description" : "test.",
  "Parameters" : {

    "KeyName" : {
''' + \
    '"Description" : "Name of an existing EC2' + \
    'KeyPair to enable SSH access to the instances",' + \
    '''
          "Type" : "String",
          "Label" : "Nova KeyPair Name"
        },
  },

  "Resources" : {
     "AName": {
          "Type": "AWS::EC2::Instance",
          "Properties": {
            "ImageId": "image_name",
            "InstanceType": "m1.large",
            "KeyName": { "Ref" : "KeyName" },
            "NetworkInterfaces": [ "mgmt", "data" ]
          }
     }
  }
}
'''

test_template_hot_parameter_label = '''
heat_template_version: 2013-05-23

description: >
  Hello world HOT template that just defines a single compute instance.
  Contains just base features to verify base HOT support.

parameters:
  KeyName:
    type: string
    description: Name of an existing key pair to use for the instance
    label: Nova KeyPair Name

resources:
  my_instance:
    type: AWS::EC2::Instance
    properties:
      KeyName: { get_param: KeyName }
      ImageId: { get_param: ImageId }
      InstanceType: { get_param: InstanceType }

outputs:
  instance_ip:
    description: The IP address of the deployed instance
    value: { get_attr: [my_instance, PublicIp] }
'''

test_template_duplicate_parameters = '''
# This is a hello world HOT template just defining a single compute instance
heat_template_version: 2013-05-23

parameter_groups:
  - label: Server Group
    description: A group of parameters for the server
    parameters:
    - InstanceType
    - KeyName
    - ImageId
  - label: Database Group
    description: A group of parameters for the database
    parameters:
    - db_password
    - db_port
    - InstanceType

parameters:
  KeyName:
    type: string
    description: Name of an existing key pair to use for the instance
  InstanceType:
    type: string
    description: Instance type for the instance to be created
    default: m1.small
    constraints:
      - allowed_values: [m1.tiny, m1.small, m1.large]
        description: Value must be one of 'm1.tiny', 'm1.small' or 'm1.large'
  ImageId:
    type: string
    description: ID of the image to use for the instance
  # parameters below are not used in template, but are for verifying parameter
  # validation support in HOT
  db_password:
    type: string
    description: Database password
    hidden: true
    constraints:
      - length: { min: 6, max: 8 }
        description: Password length must be between 6 and 8 characters
      - allowed_pattern: "[a-zA-Z0-9]+"
        description: Password must consist of characters and numbers only
      - allowed_pattern: "[A-Z]+[a-zA-Z0-9]*"
        description: Password must start with an uppercase character
  db_port:
    type: number
    description: Database port number
    default: 50000
    constraints:
      - range: { min: 40000, max: 60000 }
        description: Port number must be between 40000 and 60000

resources:
  my_instance:
    # Use an AWS resource type since this exists; so why use other name here?
    type: AWS::EC2::Instance
    properties:
      KeyName: { get_param: KeyName }
      ImageId: { get_param: ImageId }
      InstanceType: { get_param: InstanceType }

outputs:
  instance_ip:
    description: The IP address of the deployed instance
    value: { get_attr: [my_instance, PublicIp] }
'''

test_template_invalid_parameter_name = '''
# This is a hello world HOT template just defining a single compute instance
heat_template_version: 2013-05-23

description: >
  Hello world HOT template that just defines a single compute instance.
  Contains just base features to verify base HOT support.

parameter_groups:
  - label: Server Group
    description: A group of parameters for the server
    parameters:
    - InstanceType
    - KeyName
    - ImageId
  - label: Database Group
    description: A group of parameters for the database
    parameters:
    - db_password
    - db_port
    - SomethingNotHere

parameters:
  KeyName:
    type: string
    description: Name of an existing key pair to use for the instance
  InstanceType:
    type: string
    description: Instance type for the instance to be created
    default: m1.small
    constraints:
      - allowed_values: [m1.tiny, m1.small, m1.large]
        description: Value must be one of 'm1.tiny', 'm1.small' or 'm1.large'
  ImageId:
    type: string
    description: ID of the image to use for the instance
  # parameters below are not used in template, but are for verifying parameter
  # validation support in HOT
  db_password:
    type: string
    description: Database password
    hidden: true
    constraints:
      - length: { min: 6, max: 8 }
        description: Password length must be between 6 and 8 characters
      - allowed_pattern: "[a-zA-Z0-9]+"
        description: Password must consist of characters and numbers only
      - allowed_pattern: "[A-Z]+[a-zA-Z0-9]*"
        description: Password must start with an uppercase character
  db_port:
    type: number
    description: Database port number
    default: 50000
    constraints:
      - range: { min: 40000, max: 60000 }
        description: Port number must be between 40000 and 60000

resources:
  my_instance:
    # Use an AWS resource type since this exists; so why use other name here?
    type: AWS::EC2::Instance
    properties:
      KeyName: { get_param: KeyName }
      ImageId: { get_param: ImageId }
      InstanceType: { get_param: InstanceType }

outputs:
  instance_ip:
    description: The IP address of the deployed instance
    value: { get_attr: [my_instance, PublicIp] }
'''

test_template_hot_no_parameter_label = '''
heat_template_version: 2013-05-23

description: >
  Hello world HOT template that just defines a single compute instance.
  Contains just base features to verify base HOT support.

parameters:
  KeyName:
    type: string
    description: Name of an existing key pair to use for the instance

resources:
  my_instance:
    type: AWS::EC2::Instance
    properties:
      KeyName: { get_param: KeyName }
      ImageId: { get_param: ImageId }
      InstanceType: { get_param: InstanceType }
'''

test_template_no_parameters = '''
heat_template_version: 2013-05-23

description: >
  Hello world HOT template that just defines a single compute instance.
  Contains just base features to verify base HOT support.

parameter_groups:
  - label: Server Group
    description: A group of parameters for the server
  - label: Database Group
    description: A group of parameters for the database

resources:
  server:
    type: OS::Nova::Server
'''


class validateTest(HeatTestCase):
    def setUp(self):
        super(validateTest, self).setUp()
        resources.initialise()
        self.fc = fakes.FakeClient()
        self.gc = fakes.FakeClient()
        resources.initialise()
        self.ctx = utils.dummy_context()

    def _mock_get_image_id_success(self, imageId_input, imageId):
        g_cli_mock = self.m.CreateMockAnything()
        self.m.StubOutWithMock(clients.OpenStackClients, 'glance')
        clients.OpenStackClients.glance().MultipleTimes().AndReturn(
            g_cli_mock)
        self.m.StubOutWithMock(glance_utils, 'get_image_id')
        glance_utils.get_image_id(g_cli_mock, imageId_input).MultipleTimes().\
            AndReturn(imageId)

    def _mock_get_image_id_fail(self, image_id, exp):
        g_cli_mock = self.m.CreateMockAnything()
        self.m.StubOutWithMock(clients.OpenStackClients, 'glance')
        clients.OpenStackClients.glance().MultipleTimes().AndReturn(
            g_cli_mock)
        self.m.StubOutWithMock(glance_utils, 'get_image_id')
        glance_utils.get_image_id(g_cli_mock, image_id).AndRaise(exp)

    def test_validate_volumeattach_valid(self):
        t = template_format.parse(test_template_volumeattach % 'vdq')
        stack = parser.Stack(self.ctx, 'test_stack', parser.Template(t))

        volumeattach = stack['MountPoint']
        self.assertIsNone(volumeattach.validate())

    def test_validate_volumeattach_invalid(self):
        t = template_format.parse(test_template_volumeattach % 'sda')
        stack = parser.Stack(self.ctx, 'test_stack', parser.Template(t))

        volumeattach = stack['MountPoint']
        self.assertRaises(exception.StackValidationFailed,
                          volumeattach.validate)

    def test_validate_ref_valid(self):
        t = template_format.parse(test_template_ref % 'WikiDatabase')
        engine = service.EngineService('a', 't')
        res = dict(engine.validate_template(None, t, {}))
        self.assertEqual('test.', res['Description'])

    def test_validate_with_environment(self):
        test_template = test_template_ref % 'WikiDatabase'
        test_template = test_template.replace('AWS::EC2::Instance',
                                              'My::Instance')
        t = template_format.parse(test_template)
        engine = service.EngineService('a', 't')
<<<<<<< HEAD
        res = dict(engine.validate_template(None, t, {}))
        self.assertEqual('test.', res['Description'])

    def test_validate_with_environment(self):
        test_template = test_template_ref % 'WikiDatabase'
        test_template = test_template.replace('AWS::EC2::Instance',
                                              'My::Instance')
        t = template_format.parse(test_template)

        self.m.StubOutWithMock(instances.Instance, 'nova')
        instances.Instance.nova().AndReturn(self.fc)
        self.m.StubOutWithMock(service.EngineListener, 'start')
        service.EngineListener.start().AndReturn(None)
        self.m.ReplayAll()

        engine = service.EngineService('a', 't')
=======
>>>>>>> 3ac07c23
        params = {'resource_registry': {'My::Instance': 'AWS::EC2::Instance'}}
        res = dict(engine.validate_template(None, t, params))
        self.assertEqual('test.', res['Description'])

    def test_validate_hot_valid(self):
        t = template_format.parse(
            """
            heat_template_version: 2013-05-23
            description: test.
            resources:
              my_instance:
                type: AWS::EC2::Instance
            """)
        engine = service.EngineService('a', 't')
        res = dict(engine.validate_template(None, t, {}))
        self.assertEqual('test.', res['Description'])

    def test_validate_ref_invalid(self):
        t = template_format.parse(test_template_ref % 'WikiDatabasez')
        engine = service.EngineService('a', 't')
        res = dict(engine.validate_template(None, t, {}))
        self.assertNotEqual(res['Description'], 'Successfully validated')

    def test_validate_findinmap_valid(self):
        t = template_format.parse(test_template_findinmap_valid)
        engine = service.EngineService('a', 't')
        res = dict(engine.validate_template(None, t, {}))
        self.assertEqual('test.', res['Description'])

    def test_validate_findinmap_invalid(self):
        t = template_format.parse(test_template_findinmap_invalid)
        engine = service.EngineService('a', 't')
        res = dict(engine.validate_template(None, t, {}))
        self.assertNotEqual(res['Description'], 'Successfully validated')

    def test_validate_parameters(self):
        t = template_format.parse(test_template_ref % 'WikiDatabase')
        engine = service.EngineService('a', 't')
        res = dict(engine.validate_template(None, t, {}))
        # Note: the assertion below does not expect a CFN dict of the parameter
        # but a dict of the parameters.Schema object.
        # For API CFN backward compatibility, formating to CFN is done in the
        # API layer in heat.engine.api.format_validate_parameter.
        expected = {'KeyName': {
            'Type': 'String',
            'Description': 'Name of an existing EC2KeyPair to enable SSH '
                           'access to the instances',
            'NoEcho': 'false',
            'Label': 'KeyName'}}
        self.assertEqual(expected, res['Parameters'])

    def test_validate_hot_empty_parameters_valid(self):
        t = template_format.parse(
            """
            heat_template_version: 2013-05-23
            description: test.
            parameters:
            resources:
              my_instance:
                type: AWS::EC2::Instance
            """)
        engine = service.EngineService('a', 't')
        res = dict(engine.validate_template(None, t, {}))
        self.assertEqual({}, res['Parameters'])

    def test_validate_hot_parameter_label(self):
        t = template_format.parse(test_template_hot_parameter_label)
        engine = service.EngineService('a', 't')
        res = dict(engine.validate_template(None, t, {}))
        parameters = res['Parameters']

        expected = {'KeyName': {
            'Type': 'String',
            'Description': 'Name of an existing key pair to use for the '
                           'instance',
            'NoEcho': 'false',
            'Label': 'Nova KeyPair Name'}}
        self.assertEqual(expected, parameters)

    def test_validate_hot_no_parameter_label(self):
        t = template_format.parse(test_template_hot_no_parameter_label)
        engine = service.EngineService('a', 't')
        res = dict(engine.validate_template(None, t, {}))
        parameters = res['Parameters']

        expected = {'KeyName': {
            'Type': 'String',
            'Description': 'Name of an existing key pair to use for the '
                           'instance',
            'NoEcho': 'false',
            'Label': 'KeyName'}}
        self.assertEqual(expected, parameters)

    def test_validate_cfn_parameter_label(self):
        t = template_format.parse(test_template_cfn_parameter_label)
        engine = service.EngineService('a', 't')
        res = dict(engine.validate_template(None, t, {}))
        parameters = res['Parameters']

        expected = {'KeyName': {
            'Type': 'String',
            'Description': 'Name of an existing EC2KeyPair to enable SSH '
                           'access to the instances',
            'NoEcho': 'false',
            'Label': 'Nova KeyPair Name'}}
        self.assertEqual(expected, parameters)

    def test_validate_hot_empty_resources_valid(self):
        t = template_format.parse(
            """
            heat_template_version: 2013-05-23
            description: test.
            resources:
            """)
        engine = service.EngineService('a', 't')
        res = dict(engine.validate_template(None, t, {}))
        expected = {"Description": "test.",
                    "Parameters": {}}
        self.assertEqual(expected, res)

    def test_validate_hot_empty_outputs_valid(self):
        t = template_format.parse(
            """
            heat_template_version: 2013-05-23
            description: test.
            outputs:
            """)
        engine = service.EngineService('a', 't')
        res = dict(engine.validate_template(None, t, {}))
        expected = {"Description": "test.",
                    "Parameters": {}}
        self.assertEqual(expected, res)

    def test_validate_properties(self):
        t = template_format.parse(test_template_invalid_property)
        engine = service.EngineService('a', 't')
        res = dict(engine.validate_template(None, t, {}))
        self.assertEqual({'Error': 'Unknown Property UnknownProperty'}, res)

    def test_invalid_resources(self):
        t = template_format.parse(test_template_invalid_resources)
        engine = service.EngineService('a', 't')
        res = dict(engine.validate_template(None, t, {}))
        self.assertEqual({'Error': 'Resources must contain Resource. '
                          'Found a [string] instead'},
                         res)

    def test_invalid_section_cfn(self):
        t = template_format.parse(
            """
            {
                'AWSTemplateFormatVersion': '2010-09-09',
                'Resources': {
                    'server': {
                        'Type': 'OS::Nova::Server'
                    }
                },
                'Output': {}
            }
            """)

<<<<<<< HEAD
        self.m.StubOutWithMock(instances.Instance, 'nova')
        instances.Instance.nova().AndReturn(self.fc)
        self.m.StubOutWithMock(service.EngineListener, 'start')
        service.EngineListener.start().AndReturn(None)
        self.m.ReplayAll()

        engine = service.EngineService('a', 't')
        ex = self.assertRaises(rpc_common.ClientException,
                               engine.validate_template, None, t)
        self.assertEqual(ex._exc_info[0], exception.InvalidTemplateSection)
        self.assertEqual('The template section is invalid: Output',
                         str(ex._exc_info[1]))
=======
        engine = service.EngineService('a', 't')
        res = dict(engine.validate_template(None, t))
        self.assertEqual({'Error': 'The template section is invalid: Output'},
                         res)
>>>>>>> 3ac07c23

    def test_invalid_section_hot(self):
        t = template_format.parse(
            """
            heat_template_version: 2013-05-23
            resources:
              server:
                type: OS::Nova::Server
            output:
            """)
<<<<<<< HEAD

        self.m.StubOutWithMock(instances.Instance, 'nova')
        instances.Instance.nova().AndReturn(self.fc)
        self.m.StubOutWithMock(service.EngineListener, 'start')
        service.EngineListener.start().AndReturn(None)
        self.m.ReplayAll()

        engine = service.EngineService('a', 't')
        ex = self.assertRaises(rpc_common.ClientException,
                               engine.validate_template, None, t)
        self.assertEqual(ex._exc_info[0], exception.InvalidTemplateSection)
        self.assertEqual('The template section is invalid: output',
                         str(ex._exc_info[1]))

    def test_unimplemented_property(self):
        t = template_format.parse(test_template_unimplemented_property)
        self.m.StubOutWithMock(instances.Instance, 'nova')
        instances.Instance.nova().AndReturn(self.fc)
        self.m.StubOutWithMock(service.EngineListener, 'start')
        service.EngineListener.start().AndReturn(None)
        self.m.ReplayAll()

        engine = service.EngineService('a', 't')
=======

        engine = service.EngineService('a', 't')
        res = dict(engine.validate_template(None, t))
        self.assertEqual({'Error': 'The template section is invalid: output'},
                         res)

    def test_unimplemented_property(self):
        t = template_format.parse(test_template_unimplemented_property)
        engine = service.EngineService('a', 't')
>>>>>>> 3ac07c23
        res = dict(engine.validate_template(None, t, {}))
        self.assertEqual(
            {'Error': 'Property SourceDestCheck not implemented yet'},
            res)

    def test_invalid_deletion_policy(self):
        t = template_format.parse(test_template_invalid_deletion_policy)
        engine = service.EngineService('a', 't')
        res = dict(engine.validate_template(None, t, {}))
        self.assertEqual({'Error': 'Invalid DeletionPolicy Destroy'}, res)

    def test_snapshot_deletion_policy(self):
        t = template_format.parse(test_template_snapshot_deletion_policy)
        engine = service.EngineService('a', 't')
        res = dict(engine.validate_template(None, t, {}))
        self.assertEqual(
            {'Error': 'Snapshot DeletionPolicy not supported'}, res)

    @skipIf(try_import('cinderclient.v1.volume_backups') is None,
            'unable to import volume_backups')
    def test_volume_snapshot_deletion_policy(self):
        t = template_format.parse(test_template_volume_snapshot)
        engine = service.EngineService('a', 't')
        res = dict(engine.validate_template(None, t, {}))
        self.assertEqual({'Description': u'test.', 'Parameters': {}}, res)

    def test_validate_template_without_resources(self):
        hot_tpl = template_format.parse('''
        heat_template_version: 2013-05-23
        ''')

        engine = service.EngineService('a', 't')
        res = dict(engine.validate_template(None, hot_tpl, {}))
<<<<<<< HEAD
        self.assertEqual({'Error': 'At least one Resources member '
                                   'must be defined.'}, res)
=======
        expected = {'Description': 'No description', 'Parameters': {}}
        self.assertEqual(expected, res)
>>>>>>> 3ac07c23

    def test_validate_template_with_invalid_resource_type(self):
        hot_tpl = template_format.parse('''
        heat_template_version: 2013-05-23
        resources:
          resource1:
            Type: AWS::EC2::Instance
            properties:
              property1: value1
            metadata:
              foo: bar
            depends_on: dummy
            deletion_policy: dummy
            update_policy:
              foo: bar
        ''')

        engine = service.EngineService('a', 't')
        res = dict(engine.validate_template(None, hot_tpl, {}))
        self.assertEqual({'Error': 'u\'"Type" is not a valid keyword '
                                   'inside a resource definition\''}, res)

    def test_validate_template_with_invalid_resource_properties(self):
        hot_tpl = template_format.parse('''
        heat_template_version: 2013-05-23
        resources:
          resource1:
            type: AWS::EC2::Instance
            Properties:
              property1: value1
            metadata:
              foo: bar
            depends_on: dummy
            deletion_policy: dummy
            update_policy:
              foo: bar
        ''')

        engine = service.EngineService('a', 't')
        res = dict(engine.validate_template(None, hot_tpl, {}))
        self.assertEqual({'Error': 'u\'"Properties" is not a valid keyword '
                                   'inside a resource definition\''}, res)

    def test_validate_template_with_invalid_resource_matadata(self):
        hot_tpl = template_format.parse('''
        heat_template_version: 2013-05-23
        resources:
          resource1:
            type: AWS::EC2::Instance
            properties:
              property1: value1
            Metadata:
              foo: bar
            depends_on: dummy
            deletion_policy: dummy
            update_policy:
              foo: bar
        ''')

        engine = service.EngineService('a', 't')
        res = dict(engine.validate_template(None, hot_tpl, {}))
        self.assertEqual({'Error': 'u\'"Metadata" is not a valid keyword '
                                   'inside a resource definition\''}, res)

    def test_validate_template_with_invalid_resource_depends_on(self):
        hot_tpl = template_format.parse('''
        heat_template_version: 2013-05-23
        resources:
          resource1:
            type: AWS::EC2::Instance
            properties:
              property1: value1
            metadata:
              foo: bar
            DependsOn: dummy
            deletion_policy: dummy
            update_policy:
              foo: bar
        ''')

        engine = service.EngineService('a', 't')
        res = dict(engine.validate_template(None, hot_tpl, {}))
        self.assertEqual({'Error': 'u\'"DependsOn" is not a valid keyword '
                                   'inside a resource definition\''}, res)

    def test_validate_template_with_invalid_resource_deletion_polciy(self):
        hot_tpl = template_format.parse('''
        heat_template_version: 2013-05-23
        resources:
          resource1:
            type: AWS::EC2::Instance
            properties:
              property1: value1
            metadata:
              foo: bar
            depends_on: dummy
            DeletionPolicy: dummy
            update_policy:
              foo: bar
        ''')

        engine = service.EngineService('a', 't')
        res = dict(engine.validate_template(None, hot_tpl, {}))
        self.assertEqual({'Error': 'u\'"DeletionPolicy" is not a valid '
                                   'keyword inside a resource definition\''},
                         res)

    def test_validate_template_with_invalid_resource_update_policy(self):
        hot_tpl = template_format.parse('''
        heat_template_version: 2013-05-23
        resources:
          resource1:
            type: AWS::EC2::Instance
            properties:
              property1: value1
            metadata:
              foo: bar
            depends_on: dummy
            deletion_policy: dummy
            UpdatePolicy:
              foo: bar
        ''')

        engine = service.EngineService('a', 't')
        res = dict(engine.validate_template(None, hot_tpl, {}))
        self.assertEqual({'Error': 'u\'"UpdatePolicy" is not a valid '
                                   'keyword inside a resource definition\''},
                         res)

    def test_unregistered_key(self):
        t = template_format.parse(test_unregistered_key)
        template = parser.Template(t)
        params = {'KeyName': 'not_registered'}
        stack = parser.Stack(self.ctx, 'test_stack', template,
                             environment.Environment(params))

        self._mock_get_image_id_success('image_name', 'image_id')
        self.m.ReplayAll()

        resource = stack['Instance']
        self.assertRaises(exception.StackValidationFailed, resource.validate)
        self.m.VerifyAll()

    def test_unregistered_image(self):
        t = template_format.parse(test_template_image)
        template = parser.Template(t)

        stack = parser.Stack(self.ctx, 'test_stack', template,
                             environment.Environment({'KeyName': 'test'}))

        self._mock_get_image_id_fail('image_name',
                                     exception.ImageNotFound(
                                         image_name='image_name'))
        self.m.ReplayAll()

        resource = stack['Instance']
        self.assertRaises(exception.StackValidationFailed, resource.validate)

        self.m.VerifyAll()

    def test_duplicated_image(self):
        t = template_format.parse(test_template_image)
        template = parser.Template(t)

        stack = parser.Stack(self.ctx, 'test_stack', template,
                             environment.Environment({'KeyName': 'test'}))

        self._mock_get_image_id_fail('image_name',
                                     exception.PhysicalResourceNameAmbiguity(
                                         name='image_name'))

        self.m.ReplayAll()

        resource = stack['Instance']
        self.assertRaises(exception.StackValidationFailed,
                          resource.validate)

        self.m.VerifyAll()

    def test_invalid_security_groups_with_nics(self):
        t = template_format.parse(test_template_invalid_secgroups)
        template = parser.Template(t)
        stack = parser.Stack(self.ctx, 'test_stack', template,
                             environment.Environment({'KeyName': 'test'}))

        self._mock_get_image_id_success('image_name', 'image_id')

        self.m.StubOutWithMock(clients.OpenStackClients, 'nova')
        clients.OpenStackClients.nova().MultipleTimes().AndReturn(self.fc)
        self.m.ReplayAll()

        resource = stack['Instance']
        self.assertRaises(exception.ResourcePropertyConflict,
                          resource.validate)
        self.m.VerifyAll()

    def test_invalid_security_group_ids_with_nics(self):
        t = template_format.parse(test_template_invalid_secgroupids)
        template = parser.Template(t)
        stack = parser.Stack(self.ctx, 'test_stack', template,
                             environment.Environment({'KeyName': 'test'}))

        self._mock_get_image_id_success('image_name', 'image_id')

        self.m.StubOutWithMock(clients.OpenStackClients, 'nova')
        clients.OpenStackClients.nova().MultipleTimes().AndReturn(self.fc)
        self.m.ReplayAll()

        resource = stack['Instance']
        self.assertRaises(exception.ResourcePropertyConflict,
                          resource.validate)
        self.m.VerifyAll()

    def test_client_exception_from_glance_client(self):
        t = template_format.parse(test_template_glance_client_exception)
        template = parser.Template(t)
        stack = parser.Stack(self.ctx, 'test_stack', template)

        self.m.StubOutWithMock(self.gc.images, 'list')
        self.gc.images.list().AndRaise(
            g_exc.ClientException(500))
        self.m.StubOutWithMock(clients.OpenStackClients, 'glance')
        clients.OpenStackClients.glance().MultipleTimes().AndReturn(self.gc)
        self.m.ReplayAll()

        self.assertRaises(exception.StackValidationFailed, stack.validate)
        self.m.VerifyAll()

    def test_validate_unique_logical_name(self):
        t = template_format.parse(test_template_unique_logical_name)
        template = parser.Template(t)
        stack = parser.Stack(self.ctx, 'test_stack', template,
                             environment.Environment({'AName': 'test',
                                                      'KeyName': 'test'}))

        self.assertRaises(exception.StackValidationFailed, stack.validate)

    def test_validate_duplicate_parameters_in_group(self):
        t = template_format.parse(test_template_duplicate_parameters)
        template = HOTemplate(t)
        stack = parser.Stack(self.ctx, 'test_stack', template,
                             environment.Environment({
                                 'KeyName': 'test',
                                 'ImageId': 'sometestid',
                                 'db_password': 'Pass123'
                             }))
        exc = self.assertRaises(exception.StackValidationFailed,
                                stack.validate)

        self.assertEqual(_('The InstanceType parameter must be assigned to '
                         'one Parameter Group only.'), str(exc))

    def test_validate_invalid_parameter_in_group(self):
        t = template_format.parse(test_template_invalid_parameter_name)
        template = HOTemplate(t)
        stack = parser.Stack(self.ctx, 'test_stack', template,
                             environment.Environment({
                                 'KeyName': 'test',
                                 'ImageId': 'sometestid',
                                 'db_password': 'Pass123'}))

        exc = self.assertRaises(exception.StackValidationFailed,
                                stack.validate)

        self.assertEqual(_('The Parameter name (SomethingNotHere) does not '
                         'reference an existing parameter.'), str(exc))

    def test_validate_no_parameters_in_group(self):
        t = template_format.parse(test_template_no_parameters)
        template = HOTemplate(t)
        stack = parser.Stack(self.ctx, 'test_stack', template)
        exc = self.assertRaises(exception.StackValidationFailed,
                                stack.validate)

        self.assertEqual(_('Parameters must be provided for each Parameter '
                         'Group.'), str(exc))<|MERGE_RESOLUTION|>--- conflicted
+++ resolved
@@ -828,25 +828,6 @@
                                               'My::Instance')
         t = template_format.parse(test_template)
         engine = service.EngineService('a', 't')
-<<<<<<< HEAD
-        res = dict(engine.validate_template(None, t, {}))
-        self.assertEqual('test.', res['Description'])
-
-    def test_validate_with_environment(self):
-        test_template = test_template_ref % 'WikiDatabase'
-        test_template = test_template.replace('AWS::EC2::Instance',
-                                              'My::Instance')
-        t = template_format.parse(test_template)
-
-        self.m.StubOutWithMock(instances.Instance, 'nova')
-        instances.Instance.nova().AndReturn(self.fc)
-        self.m.StubOutWithMock(service.EngineListener, 'start')
-        service.EngineListener.start().AndReturn(None)
-        self.m.ReplayAll()
-
-        engine = service.EngineService('a', 't')
-=======
->>>>>>> 3ac07c23
         params = {'resource_registry': {'My::Instance': 'AWS::EC2::Instance'}}
         res = dict(engine.validate_template(None, t, params))
         self.assertEqual('test.', res['Description'])
@@ -1008,25 +989,10 @@
             }
             """)
 
-<<<<<<< HEAD
-        self.m.StubOutWithMock(instances.Instance, 'nova')
-        instances.Instance.nova().AndReturn(self.fc)
-        self.m.StubOutWithMock(service.EngineListener, 'start')
-        service.EngineListener.start().AndReturn(None)
-        self.m.ReplayAll()
-
-        engine = service.EngineService('a', 't')
-        ex = self.assertRaises(rpc_common.ClientException,
-                               engine.validate_template, None, t)
-        self.assertEqual(ex._exc_info[0], exception.InvalidTemplateSection)
-        self.assertEqual('The template section is invalid: Output',
-                         str(ex._exc_info[1]))
-=======
         engine = service.EngineService('a', 't')
         res = dict(engine.validate_template(None, t))
         self.assertEqual({'Error': 'The template section is invalid: Output'},
                          res)
->>>>>>> 3ac07c23
 
     def test_invalid_section_hot(self):
         t = template_format.parse(
@@ -1037,31 +1003,6 @@
                 type: OS::Nova::Server
             output:
             """)
-<<<<<<< HEAD
-
-        self.m.StubOutWithMock(instances.Instance, 'nova')
-        instances.Instance.nova().AndReturn(self.fc)
-        self.m.StubOutWithMock(service.EngineListener, 'start')
-        service.EngineListener.start().AndReturn(None)
-        self.m.ReplayAll()
-
-        engine = service.EngineService('a', 't')
-        ex = self.assertRaises(rpc_common.ClientException,
-                               engine.validate_template, None, t)
-        self.assertEqual(ex._exc_info[0], exception.InvalidTemplateSection)
-        self.assertEqual('The template section is invalid: output',
-                         str(ex._exc_info[1]))
-
-    def test_unimplemented_property(self):
-        t = template_format.parse(test_template_unimplemented_property)
-        self.m.StubOutWithMock(instances.Instance, 'nova')
-        instances.Instance.nova().AndReturn(self.fc)
-        self.m.StubOutWithMock(service.EngineListener, 'start')
-        service.EngineListener.start().AndReturn(None)
-        self.m.ReplayAll()
-
-        engine = service.EngineService('a', 't')
-=======
 
         engine = service.EngineService('a', 't')
         res = dict(engine.validate_template(None, t))
@@ -1071,7 +1012,6 @@
     def test_unimplemented_property(self):
         t = template_format.parse(test_template_unimplemented_property)
         engine = service.EngineService('a', 't')
->>>>>>> 3ac07c23
         res = dict(engine.validate_template(None, t, {}))
         self.assertEqual(
             {'Error': 'Property SourceDestCheck not implemented yet'},
@@ -1105,13 +1045,8 @@
 
         engine = service.EngineService('a', 't')
         res = dict(engine.validate_template(None, hot_tpl, {}))
-<<<<<<< HEAD
-        self.assertEqual({'Error': 'At least one Resources member '
-                                   'must be defined.'}, res)
-=======
         expected = {'Description': 'No description', 'Parameters': {}}
         self.assertEqual(expected, res)
->>>>>>> 3ac07c23
 
     def test_validate_template_with_invalid_resource_type(self):
         hot_tpl = template_format.parse('''

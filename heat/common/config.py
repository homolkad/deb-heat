#
#    Licensed under the Apache License, Version 2.0 (the "License"); you may
#    not use this file except in compliance with the License. You may obtain
#    a copy of the License at
#
#         http://www.apache.org/licenses/LICENSE-2.0
#
#    Unless required by applicable law or agreed to in writing, software
#    distributed under the License is distributed on an "AS IS" BASIS, WITHOUT
#    WARRANTIES OR CONDITIONS OF ANY KIND, either express or implied. See the
#    License for the specific language governing permissions and limitations
#    under the License.

"""
Routines for configuring Heat
"""
import logging as sys_logging
import os

from eventlet.green import socket
from oslo.config import cfg

from heat.common.i18n import _
from heat.common import wsgi
from heat.openstack.common import log as logging

paste_deploy_group = cfg.OptGroup('paste_deploy')
paste_deploy_opts = [
    cfg.StrOpt('flavor',
               help=_("The flavor to use.")),
    cfg.StrOpt('api_paste_config', default="api-paste.ini",
               help=_("The API paste config file to use."))]


service_opts = [
    cfg.IntOpt('periodic_interval',
               default=60,
               help=_('Seconds between running periodic tasks.')),
    cfg.StrOpt('heat_metadata_server_url',
               default="",
               help=_('URL of the Heat metadata server.')),
    cfg.StrOpt('heat_waitcondition_server_url',
               default="",
               help=_('URL of the Heat waitcondition server.')),
    cfg.StrOpt('heat_watch_server_url',
               default="",
               help=_('URL of the Heat CloudWatch server.')),
    cfg.StrOpt('instance_connection_is_secure',
               default="0",
               help=_('Instance connection to CFN/CW API via https.')),
    cfg.StrOpt('instance_connection_https_validate_certificates',
               default="1",
               help=_('Instance connection to CFN/CW API validate certs if '
                      'SSL is used.')),
    cfg.StrOpt('region_name_for_services',
               help=_('Default region name used to get services endpoints.')),
    cfg.StrOpt('heat_stack_user_role',
               default="heat_stack_user",
               help=_('Keystone role for heat template-defined users.')),
    cfg.StrOpt('stack_user_domain_id',
               deprecated_opts=[cfg.DeprecatedOpt('stack_user_domain',
                                                  group=None)],
               help=_('Keystone domain ID which contains heat '
                      'template-defined users. If this option is set, '
                      'stack_user_domain_name option will be ignored.')),
    cfg.StrOpt('stack_user_domain_name',
               help=_('Keystone domain name which contains heat '
                      'template-defined users. If `stack_user_domain_id` '
                      'option is set, this option is ignored.')),
    cfg.StrOpt('stack_domain_admin',
               help=_('Keystone username, a user with roles sufficient to '
                      'manage users and projects in the stack_user_domain.')),
    cfg.StrOpt('stack_domain_admin_password',
               secret=True,
<<<<<<< HEAD
               help='Keystone password for stack_domain_admin user.'),
=======
               help=_('Keystone password for stack_domain_admin user.')),
>>>>>>> 6a22b12e
    cfg.IntOpt('max_template_size',
               default=524288,
               help=_('Maximum raw byte size of any template.')),
    cfg.IntOpt('max_nested_stack_depth',
               default=3,
               help=_('Maximum depth allowed when using nested stacks.')),
    cfg.IntOpt('num_engine_workers',
               default=1,
               help=_('Number of heat-engine processes to fork and run.'))]

engine_opts = [
    cfg.StrOpt('instance_user',
               default='ec2-user',
               help=_("The default user for new instances. This option "
                      "is deprecated and will be removed in the Juno release. "
                      "If it's empty, Heat will use the default user set up "
                      "with your cloud image (for OS::Nova::Server) or "
                      "'ec2-user' (for AWS::EC2::Instance).")),
    cfg.StrOpt('instance_driver',
               default='heat.engine.nova',
               help=_('Driver to use for controlling instances.')),
    cfg.ListOpt('plugin_dirs',
                default=['/usr/lib64/heat', '/usr/lib/heat'],
                help=_('List of directories to search for plug-ins.')),
    cfg.StrOpt('environment_dir',
               default='/etc/heat/environment.d',
               help=_('The directory to search for environment files.')),
    cfg.StrOpt('deferred_auth_method',
               choices=['password', 'trusts'],
               default='password',
               help=_('Select deferred auth method, '
                      'stored password or trusts.')),
    cfg.ListOpt('trusts_delegated_roles',
<<<<<<< HEAD
                default=['heat_stack_owner'],
                help=_('Subset of trustor roles to be delegated to heat.'
                       ' If trusts_delegated_roles is set to [],'
                       ' all roles of a user will be delegated to heat'
                       ' when creating a stack.')),
=======
                default=[],
                help=_('Subset of trustor roles to be delegated to heat.'
                       ' If left unset, all roles of a user will be'
                       ' delegated to heat when creating a stack.')),
>>>>>>> 6a22b12e
    cfg.IntOpt('max_resources_per_stack',
               default=1000,
               help=_('Maximum resources allowed per top-level stack.')),
    cfg.IntOpt('max_stacks_per_tenant',
               default=100,
               help=_('Maximum number of stacks any one tenant may have'
                      ' active at one time.')),
    cfg.IntOpt('action_retry_limit',
               default=5,
               help=_('Number of times to retry to bring a '
                      'resource to a non-error state. Set to 0 to disable '
                      'retries.')),
    cfg.IntOpt('event_purge_batch_size',
               default=10,
               help=_('Controls how many events will be pruned whenever a '
                      ' stack\'s events exceed max_events_per_stack. Set this'
                      ' lower to keep more events at the expense of more'
                      ' frequent purges.')),
    cfg.IntOpt('max_events_per_stack',
               default=1000,
               help=_('Maximum events that will be available per stack. Older'
                      ' events will be deleted when this is reached. Set to 0'
                      ' for unlimited events per stack.')),
    cfg.IntOpt('stack_action_timeout',
               default=3600,
               help=_('Timeout in seconds for stack action (ie. create or'
                      ' update).')),
    cfg.IntOpt('error_wait_time',
               default=240,
               help=_('Error wait time in seconds for stack action (ie. create'
                      ' or update).')),
    cfg.IntOpt('engine_life_check_timeout',
               default=2,
               help=_('RPC timeout for the engine liveness check that is used'
                      ' for stack locking.')),
    cfg.BoolOpt('enable_cloud_watch_lite',
                default=True,
                help=_('Enable the legacy OS::Heat::CWLiteAlarm resource.')),
    cfg.BoolOpt('enable_stack_abandon',
                default=False,
                help=_('Enable the preview Stack Abandon feature.')),
    cfg.BoolOpt('enable_stack_adopt',
                default=False,
                help=_('Enable the preview Stack Adopt feature.')),
    cfg.StrOpt('onready',
               help=_('Deprecated.'))]

rpc_opts = [
    cfg.StrOpt('host',
               default=socket.gethostname(),
               help=_('Name of the engine node. '
                      'This can be an opaque identifier. '
                      'It is not necessarily a hostname, FQDN, '
                      'or IP address.'))]

profiler_group = cfg.OptGroup('profiler')
profiler_opts = [
    cfg.BoolOpt("profiler_enabled", default=False,
                help=_('If False fully disable profiling feature.')),
    cfg.BoolOpt("trace_sqlalchemy", default=False,
                help=_("If False do not trace SQL requests."))
]

auth_password_group = cfg.OptGroup('auth_password')
auth_password_opts = [
    cfg.BoolOpt('multi_cloud',
                default=False,
                help=_('Allow orchestration of multiple clouds.')),
    cfg.ListOpt('allowed_auth_uris',
                default=[],
                help=_('Allowed keystone endpoints for auth_uri when '
                       'multi_cloud is enabled. At least one endpoint needs '
                       'to be specified.'))]

# these options define baseline defaults that apply to all clients
default_clients_opts = [
    cfg.StrOpt('endpoint_type',
               default='publicURL',
               help=_(
                   'Type of endpoint in Identity service catalog to use '
                   'for communication with the OpenStack service.')),
    cfg.StrOpt('ca_file',
               help=_('Optional CA cert file to use in SSL connections.')),
    cfg.StrOpt('cert_file',
               help=_('Optional PEM-formatted certificate chain file.')),
    cfg.StrOpt('key_file',
               help=_('Optional PEM-formatted file that contains the '
                      'private key.')),
    cfg.BoolOpt('insecure',
                default=False,
                help=_("If set, then the server's certificate will not "
                       "be verified."))]

# these options can be defined for each client
# they must not specify defaults, since any options not defined in a client
# specific group is looked up on the generic group above
clients_opts = [
    cfg.StrOpt('endpoint_type',
               help=_(
                   'Type of endpoint in Identity service catalog to use '
                   'for communication with the OpenStack service.')),
    cfg.StrOpt('ca_file',
               help=_('Optional CA cert file to use in SSL connections.')),
    cfg.StrOpt('cert_file',
               help=_('Optional PEM-formatted certificate chain file.')),
    cfg.StrOpt('key_file',
               help=_('Optional PEM-formatted file that contains the '
                      'private key.')),
    cfg.BoolOpt('insecure',
                help=_("If set, then the server's certificate will not "
                       "be verified."))]

heat_client_opts = [
    cfg.StrOpt('url',
               default='',
               help=_('Optional heat url in format like'
                      ' http://0.0.0.0:8004/v1/%(tenant_id)s.'))]

client_http_log_debug_opts = [
    cfg.BoolOpt('http_log_debug',
                default=False,
                help=_("Allow client's debug log output."))]

revision_group = cfg.OptGroup('revision')
revision_opts = [
    cfg.StrOpt('heat_revision',
               default='unknown',
               help=_('Heat build revision. '
                      'If you would prefer to manage your build revision '
                      'separately, you can move this section to a different '
                      'file and add it as another config option.'))]


def list_opts():
    yield None, rpc_opts
    yield None, engine_opts
    yield None, service_opts
    yield paste_deploy_group.name, paste_deploy_opts
    yield auth_password_group.name, auth_password_opts
    yield revision_group.name, revision_opts
<<<<<<< HEAD
=======
    yield profiler_group.name, profiler_opts
>>>>>>> 6a22b12e
    yield 'clients', default_clients_opts

    for client in ('nova', 'swift', 'neutron', 'cinder',
                   'ceilometer', 'keystone', 'heat', 'glance', 'trove'):
        client_specific_group = 'clients_' + client
        yield client_specific_group, clients_opts

    yield 'clients_heat', heat_client_opts
    yield 'clients_nova', client_http_log_debug_opts
    yield 'clients_cinder', client_http_log_debug_opts


cfg.CONF.register_group(paste_deploy_group)
cfg.CONF.register_group(auth_password_group)
cfg.CONF.register_group(revision_group)
cfg.CONF.register_group(profiler_group)

for group, opts in list_opts():
    cfg.CONF.register_opts(opts, group=group)


def _get_deployment_flavor():
    """
    Retrieve the paste_deploy.flavor config item, formatted appropriately
    for appending to the application name.
    """
    flavor = cfg.CONF.paste_deploy.flavor
    return '' if not flavor else ('-' + flavor)


def _get_deployment_config_file():
    """
    Retrieve the deployment_config_file config item, formatted as an
    absolute pathname.
    """
    config_path = cfg.CONF.find_file(
        cfg.CONF.paste_deploy['api_paste_config'])
    if config_path is None:
        return None

    return os.path.abspath(config_path)


def load_paste_app(app_name=None):
    """
    Builds and returns a WSGI app from a paste config file.

    We assume the last config file specified in the supplied ConfigOpts
    object is the paste config file.

    :param app_name: name of the application to load

    :raises RuntimeError when config file cannot be located or application
            cannot be loaded from config file
    """
    if app_name is None:
        app_name = cfg.CONF.prog

    # append the deployment flavor to the application name,
    # in order to identify the appropriate paste pipeline
    app_name += _get_deployment_flavor()

    conf_file = _get_deployment_config_file()
    if conf_file is None:
        raise RuntimeError(_("Unable to locate config file"))

    try:
        app = wsgi.paste_deploy_app(conf_file, app_name, cfg.CONF)

        # Log the options used when starting if we're in debug mode...
        if cfg.CONF.debug:
            cfg.CONF.log_opt_values(logging.getLogger(app_name),
                                    sys_logging.DEBUG)

        return app
    except (LookupError, ImportError) as e:
        raise RuntimeError(_("Unable to load %(app_name)s from "
                             "configuration file %(conf_file)s."
                             "\nGot: %(e)r") % {'app_name': app_name,
                                                'conf_file': conf_file,
                                                'e': e})<|MERGE_RESOLUTION|>--- conflicted
+++ resolved
@@ -72,11 +72,7 @@
                       'manage users and projects in the stack_user_domain.')),
     cfg.StrOpt('stack_domain_admin_password',
                secret=True,
-<<<<<<< HEAD
-               help='Keystone password for stack_domain_admin user.'),
-=======
                help=_('Keystone password for stack_domain_admin user.')),
->>>>>>> 6a22b12e
     cfg.IntOpt('max_template_size',
                default=524288,
                help=_('Maximum raw byte size of any template.')),
@@ -110,18 +106,10 @@
                help=_('Select deferred auth method, '
                       'stored password or trusts.')),
     cfg.ListOpt('trusts_delegated_roles',
-<<<<<<< HEAD
-                default=['heat_stack_owner'],
-                help=_('Subset of trustor roles to be delegated to heat.'
-                       ' If trusts_delegated_roles is set to [],'
-                       ' all roles of a user will be delegated to heat'
-                       ' when creating a stack.')),
-=======
                 default=[],
                 help=_('Subset of trustor roles to be delegated to heat.'
                        ' If left unset, all roles of a user will be'
                        ' delegated to heat when creating a stack.')),
->>>>>>> 6a22b12e
     cfg.IntOpt('max_resources_per_stack',
                default=1000,
                help=_('Maximum resources allowed per top-level stack.')),
@@ -262,10 +250,7 @@
     yield paste_deploy_group.name, paste_deploy_opts
     yield auth_password_group.name, auth_password_opts
     yield revision_group.name, revision_opts
-<<<<<<< HEAD
-=======
     yield profiler_group.name, profiler_opts
->>>>>>> 6a22b12e
     yield 'clients', default_clients_opts
 
     for client in ('nova', 'swift', 'neutron', 'cinder',

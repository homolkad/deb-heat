--- conflicted
+++ resolved
@@ -500,12 +500,7 @@
         self._test_create_trust_context_trust_create(delegate_roles)
 
     def test_create_trust_context_trust_create_deletegate_all_roles(self):
-<<<<<<< HEAD
-        delegate_roles = []
-        self._test_create_trust_context_trust_create(delegate_roles)
-=======
         self._test_create_trust_context_trust_create()
->>>>>>> 6a22b12e
 
     def _test_create_trust_context_trust_create(self, delegate_roles=None):
 
@@ -518,12 +513,8 @@
 
         self._stubs_v3()
         cfg.CONF.set_override('deferred_auth_method', 'trusts')
-<<<<<<< HEAD
-        cfg.CONF.set_override('trusts_delegated_roles', delegate_roles)
-=======
         if delegate_roles:
             cfg.CONF.set_override('trusts_delegated_roles', delegate_roles)
->>>>>>> 6a22b12e
 
         trustor_roles = ['heat_stack_owner', 'admin', '__member__']
         trustee_roles = delegate_roles or trustor_roles

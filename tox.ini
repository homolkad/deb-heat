--- conflicted
+++ resolved
@@ -26,11 +26,7 @@
 
 [testenv:pep8]
 commands =
-<<<<<<< HEAD
-    flake8 heat bin/heat-api bin/heat-api-cfn bin/heat-api-cloudwatch bin/heat-engine bin/heat-manage contrib functionaltests
-=======
     flake8 heat bin/heat-api bin/heat-api-cfn bin/heat-api-cloudwatch bin/heat-engine bin/heat-manage contrib heat_integrationtests
->>>>>>> 6a22b12e
     # Check that .po and .pot files are valid:
     bash -c "find heat -type f -regex '.*\.pot?' -print0|xargs -0 -n 1 msgfmt --check-format -o /dev/null"
 

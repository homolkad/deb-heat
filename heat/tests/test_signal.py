# vim: tabstop=4 shiftwidth=4 softtabstop=4

#    Licensed under the Apache License, Version 2.0 (the "License"); you may
#    not use this file except in compliance with the License. You may obtain
#    a copy of the License at
#
#         http://www.apache.org/licenses/LICENSE-2.0
#
#    Unless required by applicable law or agreed to in writing, software
#    distributed under the License is distributed on an "AS IS" BASIS, WITHOUT
#    WARRANTIES OR CONDITIONS OF ANY KIND, either express or implied. See the
#    License for the specific language governing permissions and limitations
#    under the License.

import datetime

from oslo.config import cfg

from heat.tests import generic_resource
from heat.tests import fakes
from heat.tests.common import HeatTestCase
from heat.tests import utils

from heat.common import exception
from heat.common import template_format

from heat.engine import parser
from heat.engine import resource
from heat.engine import signal_responder as sr


test_template_signal = '''
{
  "AWSTemplateFormatVersion" : "2010-09-09",
  "Description" : "Just a test.",
  "Parameters" : {},
  "Resources" : {
    "signal_handler" : {"Type" : "SignalResourceType"},
    "resource_X" : {"Type" : "GenericResourceType"}
  },
  "Outputs": {
    "signed_url": {"Fn::GetAtt": ["signal_handler", "AlarmUrl"]}
  }
}
'''


class SignalTest(HeatTestCase):

    def setUp(self):
        super(SignalTest, self).setUp()
        utils.setup_dummy_db()

        resource._register_class('SignalResourceType',
                                 generic_resource.SignalResource)
        resource._register_class('GenericResourceType',
                                 generic_resource.GenericResource)

        cfg.CONF.set_default('heat_waitcondition_server_url',
                             'http://server.test:8000/v1/waitcondition')

        self.stack_id = 'STACKABCD1234'
        self.fc = fakes.FakeKeystoneClient()

    def tearDown(self):
        super(SignalTest, self).tearDown()
        utils.reset_dummy_db()

    # Note tests creating a stack should be decorated with @stack_delete_after
    # to ensure the stack is properly cleaned up
    def create_stack(self, stack_name='test_stack', stub=True):
        temp = template_format.parse(test_template_signal)
        template = parser.Template(temp)
        ctx = utils.dummy_context()
        ctx.tenant_id = 'test_tenant'
        stack = parser.Stack(ctx, stack_name, template,
                             disable_rollback=True)

        # Stub out the stack ID so we have a known value
        with utils.UUIDStub(self.stack_id):
            stack.store()

        if stub:
            self.m.StubOutWithMock(sr.SignalResponder, 'keystone')
            sr.SignalResponder.keystone().MultipleTimes().AndReturn(
                self.fc)

        self.m.ReplayAll()

        return stack

    @utils.stack_delete_after
    def test_FnGetAtt_Alarm_Url(self):
        self.stack = self.create_stack()

        self.m.ReplayAll()
        self.stack.create()

        rsrc = self.stack['signal_handler']
        created_time = datetime.datetime(2012, 11, 29, 13, 49, 37)
        rsrc.created_time = created_time
        self.assertEqual(rsrc.state, (rsrc.CREATE, rsrc.COMPLETE))

        expected_url = "".join([
            'http://server.test:8000/v1/signal/',
            'arn%3Aopenstack%3Aheat%3A%3Atest_tenant%3Astacks%2F',
            'test_stack%2FSTACKABCD1234%2Fresources%2F',
            'signal_handler?',
            'Timestamp=2012-11-29T13%3A49%3A37Z&',
            'SignatureMethod=HmacSHA256&',
            'AWSAccessKeyId=4567&',
            'SignatureVersion=2&',
            'Signature=',
            'VW4NyvRO4WhQdsQ4rxl5JMUr0AlefHN6OLsRz9oZyls%3D'])

        self.assertEqual(expected_url, rsrc.FnGetAtt('AlarmUrl'))
        self.m.VerifyAll()

    @utils.stack_delete_after
    def test_FnGetAtt_Alarm_Url_is_cached(self):
        self.stack = self.create_stack()

        self.m.ReplayAll()
        self.stack.create()

        rsrc = self.stack['signal_handler']
        self.assertEqual(rsrc.state, (rsrc.CREATE, rsrc.COMPLETE))

        first_url = rsrc.FnGetAtt('AlarmUrl')
        second_url = rsrc.FnGetAtt('AlarmUrl')
        self.assertEqual(first_url, second_url)
        self.m.VerifyAll()

    @utils.stack_delete_after
    def test_FnGetAtt_delete_not_found(self):
        self.stack = self.create_stack()

        self.m.ReplayAll()
        self.stack.create()

        rsrc = self.stack['signal_handler']
        self.assertEqual(rsrc.state, (rsrc.CREATE, rsrc.COMPLETE))

        rsrc.delete()
        rsrc.resource_id = 'not-none'
        rsrc.delete()

        self.m.VerifyAll()

    @utils.stack_delete_after
    def test_signal(self):
        test_d = {'Data': 'foo', 'Reason': 'bar',
                  'Status': 'SUCCESS', 'UniqueId': '123'}

        self.stack = self.create_stack()

        # to confirm we get a call to handle_signal
        self.m.StubOutWithMock(generic_resource.SignalResource,
                               'handle_signal')
        generic_resource.SignalResource.handle_signal(test_d).AndReturn(None)

        self.m.ReplayAll()
        self.stack.create()

        rsrc = self.stack['signal_handler']
        self.assertEqual(rsrc.state, (rsrc.CREATE, rsrc.COMPLETE))
        self.assertTrue(rsrc.requires_deferred_auth)

        rsrc.signal(details=test_d)

        self.m.VerifyAll()

    @utils.stack_delete_after
    def test_signal_different_reason_types(self):
        self.stack = self.create_stack()
        self.stack.create()

        rsrc = self.stack['signal_handler']
        self.assertEqual(rsrc.state, (rsrc.CREATE, rsrc.COMPLETE))
        self.assertTrue(rsrc.requires_deferred_auth)

        ceilo_details = {'current': 'foo', 'reason': 'apples',
                         'previous': 'SUCCESS'}
        ceilo_expected = 'alarm state changed from SUCCESS to foo (apples)'

        watch_details = {'state': 'go_for_it'}
        watch_expected = 'alarm state changed to go_for_it'

        str_details = 'a string details'
        str_expected = str_details

        none_details = None
        none_expected = 'No signal details provided'

        # to confirm we get a string reason
        self.m.StubOutWithMock(generic_resource.SignalResource,
                               '_add_event')
        generic_resource.SignalResource._add_event(
            'signal', 'COMPLETE', ceilo_expected).AndReturn(None)
        generic_resource.SignalResource._add_event(
            'signal', 'COMPLETE', watch_expected).AndReturn(None)
        generic_resource.SignalResource._add_event(
            'signal', 'COMPLETE', str_expected).AndReturn(None)
        generic_resource.SignalResource._add_event(
            'signal', 'COMPLETE', none_expected).AndReturn(None)

        self.m.ReplayAll()

        for test_d in (ceilo_details, watch_details,
                       str_details, none_details):
            rsrc.signal(details=test_d)

        self.m.VerifyAll()
<<<<<<< HEAD
        # so we don't have to stub out deletion events.
        self.m.UnsetStubs()

=======
        self.m.UnsetStubs()

        # Since we unset the stubs above we must re-stub keystone to keep the
        # test isolated from keystoneclient. The unset stubs is done so that we
        # do not have to mock out all of the deleting that the
        # stack_delete_after decorator will do during cleanup.
        self.m.StubOutWithMock(self.stack.clients, 'keystone')
        self.stack.clients.keystone().AndReturn(self.fc)

        self.m.ReplayAll()

>>>>>>> 62c84e75
    @utils.stack_delete_after
    def test_signal_wrong_resource(self):
        # assert that we get the correct exception when calling a
        # resource.signal() that does not have a handle_signal()
        self.stack = self.create_stack()

        self.m.ReplayAll()
        self.stack.create()

        rsrc = self.stack['resource_X']
        self.assertEqual(rsrc.state, (rsrc.CREATE, rsrc.COMPLETE))

        err_metadata = {'Data': 'foo', 'Status': 'SUCCESS', 'UniqueId': '123'}
        self.assertRaises(exception.ResourceFailure, rsrc.signal,
                          details=err_metadata)

        self.m.VerifyAll()

    @utils.stack_delete_after
    def test_signal_reception_wrong_state(self):
        # assert that we get the correct exception when calling a
        # resource.signal() that is in having a destructive action.
        self.stack = self.create_stack()

        self.m.ReplayAll()
        self.stack.create()

        rsrc = self.stack['signal_handler']
        self.assertEqual(rsrc.state, (rsrc.CREATE, rsrc.COMPLETE))
        # manually override the action to DELETE
        rsrc.action = rsrc.DELETE

        err_metadata = {'Data': 'foo', 'Status': 'SUCCESS', 'UniqueId': '123'}
        self.assertRaises(exception.ResourceFailure, rsrc.signal,
                          details=err_metadata)

        self.m.VerifyAll()

    @utils.stack_delete_after
    def test_signal_reception_failed_call(self):
        # assert that we get the correct exception from resource.signal()
        # when resource.handle_signal() raises an exception.
        self.stack = self.create_stack()

        test_d = {'Data': 'foo', 'Reason': 'bar',
                  'Status': 'SUCCESS', 'UniqueId': '123'}

        # to confirm we get a call to handle_signal
        self.m.StubOutWithMock(generic_resource.SignalResource,
                               'handle_signal')
        generic_resource.SignalResource.handle_signal(test_d).AndRaise(
            ValueError)

        self.m.ReplayAll()
        self.stack.create()

        rsrc = self.stack['signal_handler']
        self.assertEqual(rsrc.state, (rsrc.CREATE, rsrc.COMPLETE))

        self.assertRaises(exception.ResourceFailure,
                          rsrc.signal, details=test_d)

        self.m.VerifyAll()<|MERGE_RESOLUTION|>--- conflicted
+++ resolved
@@ -211,11 +211,6 @@
             rsrc.signal(details=test_d)
 
         self.m.VerifyAll()
-<<<<<<< HEAD
-        # so we don't have to stub out deletion events.
-        self.m.UnsetStubs()
-
-=======
         self.m.UnsetStubs()
 
         # Since we unset the stubs above we must re-stub keystone to keep the
@@ -227,7 +222,6 @@
 
         self.m.ReplayAll()
 
->>>>>>> 62c84e75
     @utils.stack_delete_after
     def test_signal_wrong_resource(self):
         # assert that we get the correct exception when calling a

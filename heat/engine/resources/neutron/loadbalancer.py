--- conflicted
+++ resolved
@@ -327,22 +327,13 @@
 
     update_allowed_keys = ('Properties',)
 
-<<<<<<< HEAD
-    update_allowed_properties = ('members', 'pool_id',)
-
-=======
->>>>>>> 62c84e75
     def handle_create(self):
         pool = self.properties['pool_id']
         client = self.neutron()
         nova_client = self.nova()
         protocol_port = self.properties['protocol_port']
-<<<<<<< HEAD
-        for member in self.t['Properties'].get('members', []):
-=======
 
         for member in self.properties.get('members'):
->>>>>>> 62c84e75
             address = nova_utils.server_to_ipaddress(nova_client, member)
             lb_member = client.create_member({
                 'member': {
@@ -379,11 +370,7 @@
 
     def handle_delete(self):
         client = self.neutron()
-<<<<<<< HEAD
-        for member in self.t['Properties'].get('members', []):
-=======
         for member in self.properties.get('members'):
->>>>>>> 62c84e75
             member_id = db_api.resource_data_get(self, member)
             try:
                 client.delete_member(member_id)

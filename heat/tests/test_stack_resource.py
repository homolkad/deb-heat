--- conflicted
+++ resolved
@@ -216,10 +216,6 @@
         self.assertEqual(self.stack.id, self.parent_resource.resource_id)
         self.assertIsNone(self.stack.timeout_mins)
 
-<<<<<<< HEAD
-    @utils.stack_delete_after
-=======
->>>>>>> 3ac07c23
     def test_create_with_template_timeout_mins(self):
         self.assertIsNone(self.parent_stack.timeout_mins)
         self.m.StubOutWithMock(self.parent_stack, 'timeout_mins')
@@ -325,10 +321,6 @@
             self.parent_stack.context, self.stack.id)
         self.assertEqual(self.parent_stack.id, saved_stack.owner_id)
 
-<<<<<<< HEAD
-    @utils.stack_delete_after
-=======
->>>>>>> 3ac07c23
     def test_update_with_template_timeout_mins(self):
         self.assertIsNone(self.parent_stack.timeout_mins)
         self.m.StubOutWithMock(self.parent_stack, 'timeout_mins')
@@ -351,10 +343,6 @@
         self.assertEqual(200, self.stack.timeout_mins)
         self.m.VerifyAll()
 
-<<<<<<< HEAD
-    @utils.stack_delete_after
-=======
->>>>>>> 3ac07c23
     def test_update_with_template_files(self):
         create_result = self.parent_resource.create_with_template(
             self.simple_template, {})

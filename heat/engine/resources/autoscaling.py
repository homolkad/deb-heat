# vim: tabstop=4 shiftwidth=4 softtabstop=4

#
#    Licensed under the Apache License, Version 2.0 (the "License"); you may
#    not use this file except in compliance with the License. You may obtain
#    a copy of the License at
#
#         http://www.apache.org/licenses/LICENSE-2.0
#
#    Unless required by applicable law or agreed to in writing, software
#    distributed under the License is distributed on an "AS IS" BASIS, WITHOUT
#    WARRANTIES OR CONDITIONS OF ANY KIND, either express or implied. See the
#    License for the specific language governing permissions and limitations
#    under the License.

from heat.common import exception
from heat.engine import resource
from heat.engine import scheduler

from heat.openstack.common import log as logging
from heat.openstack.common import timeutils
from heat.engine.properties import Properties

logger = logging.getLogger(__name__)


class CooldownMixin(object):
    '''
    Utility class to encapsulate Cooldown related logic which is shared
    between AutoScalingGroup and ScalingPolicy
    '''
    def _cooldown_inprogress(self):
        inprogress = False
        try:
            # Negative values don't make sense, so they are clamped to zero
            cooldown = max(0, int(self.properties['Cooldown']))
        except TypeError:
            # If not specified, it will be None, same as cooldown == 0
            cooldown = 0

        metadata = self.metadata
        if metadata and cooldown != 0:
            last_adjust = metadata.keys()[0]
            if not timeutils.is_older_than(last_adjust, cooldown):
                inprogress = True
        return inprogress

    def _cooldown_timestamp(self, reason):
        # Save resource metadata with a timestamp and reason
        # If we wanted to implement the AutoScaling API like AWS does,
        # we could maintain event history here, but since we only need
        # the latest event for cooldown, just store that for now
        metadata = {timeutils.strtime(): reason}
        self.metadata = metadata


class InstanceGroup(resource.Resource):
    tags_schema = {'Key': {'Type': 'String',
                           'Required': True},
                   'Value': {'Type': 'String',
                             'Required': True}}
    properties_schema = {
        'AvailabilityZones': {'Required': True,
                              'Type': 'List'},
        'LaunchConfigurationName': {'Required': True,
                                    'Type': 'String'},
        'Size': {'Required': True,
                 'Type': 'Number'},
        'LoadBalancerNames': {'Type': 'List'},
        'Tags': {'Type': 'List',
                 'Schema': {'Type': 'Map',
                            'Schema': tags_schema}}
    }
    update_allowed_keys = ('Properties',)
    update_allowed_properties = ('Size',)

    def __init__(self, name, json_snippet, stack):
        super(InstanceGroup, self).__init__(name, json_snippet, stack)

    def handle_create(self):
        return self.resize(int(self.properties['Size']), raise_on_error=True)

<<<<<<< HEAD
    def check_active(self):
        active = all(i.check_active(override=False) for i in self._activating)
        if active:
            self._activating = []
            # When all instances are active, reload the LB config
            self._lb_reload()
        return active
=======
    def check_create_complete(self, creator):
        if creator is None:
            return True
>>>>>>> 2e43c2a3

        return creator.step()

    def _wait_for_activation(self, creator):
        if creator is not None:
            creator.run_to_completion()

    def handle_update(self, json_snippet, tmpl_diff, prop_diff):
        # If Properties has changed, update self.properties, so we
        # get the new values during any subsequent adjustment
        if prop_diff:
            self.properties = Properties(self.properties_schema,
                                         json_snippet.get('Properties', {}),
                                         self.stack.resolve_runtime_data,
                                         self.name)

            # Get the current capacity, we may need to adjust if
            # Size has changed
            if 'Size' in prop_diff:
                inst_list = []
                if self.resource_id is not None:
                    inst_list = sorted(self.resource_id.split(','))

                if len(inst_list) != int(self.properties['Size']):
                    creator = self.resize(int(self.properties['Size']),
                                          raise_on_error=True)
                    self._wait_for_activation(creator)

    def _make_instance(self, name):

        Instance = resource.get_class('AWS::EC2::Instance')

        class GroupedInstance(Instance):
            '''
            Subclass instance.Instance to supress event transitions, since the
            scaling-group instances are not "real" resources, ie defined in the
            template, which causes problems for event handling since we can't
            look up the resources via parser.Stack
            '''
            def state_set(self, new_state, reason="state changed"):
                self._store_or_update(new_state, reason)

        conf = self.properties['LaunchConfigurationName']
        instance_definition = self.stack.t['Resources'][conf]
        return GroupedInstance(name, instance_definition, self.stack)

    def handle_delete(self):
        if self.resource_id is not None:
            inst_list = self.resource_id.split(',')
            logger.debug('handle_delete %s' % str(inst_list))
            for victim in inst_list:
                logger.debug('handle_delete %s' % victim)
                inst = self._make_instance(victim)
                inst.destroy()

    @scheduler.wrappertask
    def _scale(self, instance_task, indices):
        group = scheduler.PollingTaskGroup.from_task_with_args(instance_task,
                                                               indices)
        yield group()

        # When all instance tasks are complete, reload the LB config
        self._lb_reload()

    def resize(self, new_capacity, raise_on_error=False):
        inst_list = []
        if self.resource_id is not None:
            inst_list = sorted(self.resource_id.split(','))

        capacity = len(inst_list)
        if new_capacity == capacity:
            logger.debug('no change in capacity %d' % capacity)
            return
        logger.debug('adjusting capacity from %d to %d' % (capacity,
                                                           new_capacity))

        @scheduler.wrappertask
        def create_instance(index):
            name = '%s-%d' % (self.name, index)
            inst = self._make_instance(name)
            inst_list.append(name)
            self.resource_id_set(','.join(inst_list))

            logger.debug('Creating %s instance %d' % (str(self), index))

            try:
                yield inst.create()
            except exception.ResourceFailure as ex:
                if raise_on_error:
                    raise

        if new_capacity > capacity:
            # grow
            creator = scheduler.TaskRunner(self._scale,
                                           create_instance,
                                           xrange(capacity, new_capacity))
            creator.start()
            return creator
        else:
            # shrink (kill largest numbered first)
            del_list = inst_list[new_capacity:]
            for victim in reversed(del_list):
                inst = self._make_instance(victim)
                inst.destroy()
                inst_list.remove(victim)
                self.resource_id_set(','.join(inst_list))

<<<<<<< HEAD
    def _lb_reload(self):
        # notify the LoadBalancer to reload it's config to include
        # the changes in instances we have just made, this must be after
        # activation (instance in ACTIVE state), or we may not get network
        # details for the instance, resulting in incorrect 0.0.0.0 config
        # being updated via the LoadBalancer resource
=======
            self._lb_reload()

    def _lb_reload(self):
        '''
        Notify the LoadBalancer to reload it's config to include
        the changes in instances we have just made.

        This must be done after activation (instance in ACTIVE state),
        otherwise the instances' IP addresses may not be available.
        '''
>>>>>>> 2e43c2a3
        if self.properties['LoadBalancerNames']:
            inst_list = []
            if self.resource_id is not None:
                inst_list = sorted(self.resource_id.split(','))
            # convert the list of instance names into a list of instance id's
            id_list = []
            for inst_name in inst_list:
                inst = self._make_instance(inst_name)
                id_list.append(inst.FnGetRefId())

            for lb in self.properties['LoadBalancerNames']:
                self.stack[lb].reload(id_list)

    def FnGetRefId(self):
        return unicode(self.name)

    def FnGetAtt(self, key):
        '''
        heat extension: "InstanceList" returns comma delimited list of server
        ip addresses.
        '''
        if key == 'InstanceList':
            if self.resource_id is None:
                return ''
            name_list = sorted(self.resource_id.split(','))
            inst_list = []
            for name in name_list:
                inst = self._make_instance(name)
                inst_list.append(inst.FnGetAtt('PublicIp'))
            return unicode(','.join(inst_list))


class AutoScalingGroup(InstanceGroup, CooldownMixin):
    tags_schema = {'Key': {'Type': 'String',
                           'Required': True},
                   'Value': {'Type': 'String',
                             'Required': True}}
    properties_schema = {
        'AvailabilityZones': {'Required': True,
                              'Type': 'List'},
        'LaunchConfigurationName': {'Required': True,
                                    'Type': 'String'},
        'MaxSize': {'Required': True,
                    'Type': 'String'},
        'MinSize': {'Required': True,
                    'Type': 'String'},
        'Cooldown': {'Type': 'String'},
        'DesiredCapacity': {'Type': 'Number'},
        'HealthCheckGracePeriod': {'Type': 'Integer',
                                   'Implemented': False},
        'HealthCheckType': {'Type': 'String',
                            'AllowedValues': ['EC2', 'ELB'],
                            'Implemented': False},
        'LoadBalancerNames': {'Type': 'List'},
        'Tags': {'Type': 'List', 'Schema': {'Type': 'Map',
                                            'Schema': tags_schema}}
    }

    # template keys and properties supported for handle_update,
    # note trailing comma is required for a single item to get a tuple
    update_allowed_keys = ('Properties',)
    update_allowed_properties = ('MaxSize', 'MinSize',
                                 'Cooldown', 'DesiredCapacity',)

    def __init__(self, name, json_snippet, stack):
        super(AutoScalingGroup, self).__init__(name, json_snippet, stack)
        # resource_id is a list of resources

    def handle_create(self):

        if self.properties['DesiredCapacity']:
            num_to_create = int(self.properties['DesiredCapacity'])
        else:
            num_to_create = int(self.properties['MinSize'])

        return self._adjust(num_to_create)

    def handle_update(self, json_snippet, tmpl_diff, prop_diff):
        # If Properties has changed, update self.properties, so we
        # get the new values during any subsequent adjustment
        if prop_diff:
            self.properties = Properties(self.properties_schema,
                                         json_snippet.get('Properties', {}),
                                         self.stack.resolve_runtime_data,
                                         self.name)

            # Get the current capacity, we may need to adjust if
            # MinSize or MaxSize has changed
            inst_list = []
            if self.resource_id is not None:
                inst_list = sorted(self.resource_id.split(','))

            capacity = len(inst_list)

            # Figure out if an adjustment is required
            new_capacity = None
            if 'MinSize' in prop_diff:
                if capacity < int(self.properties['MinSize']):
                    new_capacity = int(self.properties['MinSize'])
            if 'MaxSize' in prop_diff:
                if capacity > int(self.properties['MaxSize']):
                    new_capacity = int(self.properties['MaxSize'])
            if 'DesiredCapacity' in prop_diff:
                    if self.properties['DesiredCapacity']:
                        new_capacity = int(self.properties['DesiredCapacity'])

            if new_capacity is not None:
                creator = self._adjust(new_capacity)
                self._wait_for_activation(creator)

    def adjust(self, adjustment, adjustment_type='ChangeInCapacity'):
<<<<<<< HEAD
        if self._adjust(adjustment, adjustment_type, False) is True:
            self._wait_for_activation()
=======
        creator = self._adjust(adjustment, adjustment_type, False)
        self._wait_for_activation(creator)
>>>>>>> 2e43c2a3

    def _adjust(self, adjustment, adjustment_type='ExactCapacity',
                raise_on_error=True):

        if self._cooldown_inprogress():
            logger.info("%s NOT performing scaling adjustment, cooldown %s" %
                        (self.name, self.properties['Cooldown']))
            return False

        inst_list = []
        if self.resource_id is not None:
            inst_list = sorted(self.resource_id.split(','))

        capacity = len(inst_list)
        if adjustment_type == 'ChangeInCapacity':
            new_capacity = capacity + adjustment
        elif adjustment_type == 'ExactCapacity':
            new_capacity = adjustment
        else:
            # PercentChangeInCapacity
            new_capacity = capacity + (capacity * adjustment / 100)

        if new_capacity > int(self.properties['MaxSize']):
            logger.warn('can not exceed %s' % self.properties['MaxSize'])
            return False
        if new_capacity < int(self.properties['MinSize']):
            logger.warn('can not be less than %s' % self.properties['MinSize'])
            return False

        if new_capacity == capacity:
            logger.debug('no change in capacity %d' % capacity)
            return False

        result = self.resize(new_capacity, raise_on_error=raise_on_error)

        self._cooldown_timestamp("%s : %s" % (adjustment_type, adjustment))

<<<<<<< HEAD
        return True
=======
        return result
>>>>>>> 2e43c2a3

    def FnGetRefId(self):
        return unicode(self.name)


class LaunchConfiguration(resource.Resource):
    tags_schema = {'Key': {'Type': 'String',
                           'Required': True},
                   'Value': {'Type': 'String',
                             'Required': True}}
    properties_schema = {
        'ImageId': {'Type': 'String',
                    'Required': True},
        'InstanceType': {'Type': 'String',
                         'Required': True},
        'KeyName': {'Type': 'String'},
        'UserData': {'Type': 'String'},
        'SecurityGroups': {'Type': 'List'},
        'KernelId': {'Type': 'String',
                     'Implemented': False},
        'RamDiskId': {'Type': 'String',
                      'Implemented': False},
        'BlockDeviceMappings': {'Type': 'String',
                                'Implemented': False},
        'NovaSchedulerHints': {'Type': 'List',
                               'Schema': {'Type': 'Map',
                                          'Schema': tags_schema}},
    }

    def __init__(self, name, json_snippet, stack):
        super(LaunchConfiguration, self).__init__(name, json_snippet, stack)


class ScalingPolicy(resource.Resource, CooldownMixin):
    properties_schema = {
        'AutoScalingGroupName': {'Type': 'String',
                                 'Required': True},
        'ScalingAdjustment': {'Type': 'Number',
                              'Required': True},
        'AdjustmentType': {'Type': 'String',
                           'AllowedValues': ['ChangeInCapacity',
                                             'ExactCapacity',
                                             'PercentChangeInCapacity'],
                           'Required': True},
        'Cooldown': {'Type': 'Number'},
    }

    update_allowed_keys = ('Properties',)
    update_allowed_properties = ('ScalingAdjustment', 'AdjustmentType',
                                 'Cooldown',)

    def __init__(self, name, json_snippet, stack):
        super(ScalingPolicy, self).__init__(name, json_snippet, stack)

    def handle_update(self, json_snippet, tmpl_diff, prop_diff):
        # If Properties has changed, update self.properties, so we
        # get the new values during any subsequent adjustment
        if prop_diff:
            self.properties = Properties(self.properties_schema,
                                         json_snippet.get('Properties', {}),
                                         self.stack.resolve_runtime_data,
                                         self.name)

    def alarm(self):
        if self._cooldown_inprogress():
            logger.info("%s NOT performing scaling action, cooldown %s" %
                        (self.name, self.properties['Cooldown']))
            return

        group = self.stack.resources[self.properties['AutoScalingGroupName']]

        logger.info('%s Alarm, adjusting Group %s by %s' %
                    (self.name, group.name,
                     self.properties['ScalingAdjustment']))
        group.adjust(int(self.properties['ScalingAdjustment']),
                     self.properties['AdjustmentType'])

        self._cooldown_timestamp("%s : %s" %
                                 (self.properties['AdjustmentType'],
                                  self.properties['ScalingAdjustment']))


def resource_mapping():
    return {
        'AWS::AutoScaling::LaunchConfiguration': LaunchConfiguration,
        'AWS::AutoScaling::AutoScalingGroup': AutoScalingGroup,
        'AWS::AutoScaling::ScalingPolicy': ScalingPolicy,
        'OS::Heat::InstanceGroup': InstanceGroup,
    }<|MERGE_RESOLUTION|>--- conflicted
+++ resolved
@@ -80,19 +80,9 @@
     def handle_create(self):
         return self.resize(int(self.properties['Size']), raise_on_error=True)
 
-<<<<<<< HEAD
-    def check_active(self):
-        active = all(i.check_active(override=False) for i in self._activating)
-        if active:
-            self._activating = []
-            # When all instances are active, reload the LB config
-            self._lb_reload()
-        return active
-=======
     def check_create_complete(self, creator):
         if creator is None:
             return True
->>>>>>> 2e43c2a3
 
         return creator.step()
 
@@ -200,14 +190,6 @@
                 inst_list.remove(victim)
                 self.resource_id_set(','.join(inst_list))
 
-<<<<<<< HEAD
-    def _lb_reload(self):
-        # notify the LoadBalancer to reload it's config to include
-        # the changes in instances we have just made, this must be after
-        # activation (instance in ACTIVE state), or we may not get network
-        # details for the instance, resulting in incorrect 0.0.0.0 config
-        # being updated via the LoadBalancer resource
-=======
             self._lb_reload()
 
     def _lb_reload(self):
@@ -218,7 +200,6 @@
         This must be done after activation (instance in ACTIVE state),
         otherwise the instances' IP addresses may not be available.
         '''
->>>>>>> 2e43c2a3
         if self.properties['LoadBalancerNames']:
             inst_list = []
             if self.resource_id is not None:
@@ -330,13 +311,8 @@
                 self._wait_for_activation(creator)
 
     def adjust(self, adjustment, adjustment_type='ChangeInCapacity'):
-<<<<<<< HEAD
-        if self._adjust(adjustment, adjustment_type, False) is True:
-            self._wait_for_activation()
-=======
         creator = self._adjust(adjustment, adjustment_type, False)
         self._wait_for_activation(creator)
->>>>>>> 2e43c2a3
 
     def _adjust(self, adjustment, adjustment_type='ExactCapacity',
                 raise_on_error=True):
@@ -374,11 +350,7 @@
 
         self._cooldown_timestamp("%s : %s" % (adjustment_type, adjustment))
 
-<<<<<<< HEAD
-        return True
-=======
         return result
->>>>>>> 2e43c2a3
 
     def FnGetRefId(self):
         return unicode(self.name)

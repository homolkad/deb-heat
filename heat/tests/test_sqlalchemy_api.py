#    Licensed under the Apache License, Version 2.0 (the "License"); you may
#    not use this file except in compliance with the License. You may obtain
#    a copy of the License at
#
#         http://www.apache.org/licenses/LICENSE-2.0
#
#    Unless required by applicable law or agreed to in writing, software
#    distributed under the License is distributed on an "AS IS" BASIS, WITHOUT
#    WARRANTIES OR CONDITIONS OF ANY KIND, either express or implied. See the
#    License for the specific language governing permissions and limitations
#    under the License.

from datetime import datetime
from datetime import timedelta

import fixtures
from json import loads
from json import dumps
import mock
import mox


from heat.db.sqlalchemy import api as db_api
from heat.engine import environment
from heat.tests.v1_1 import fakes
from heat.engine.resource import Resource
from heat.common import context
from heat.common import exception
from heat.common import template_format
from heat.engine.resources import instance as instances
from heat.engine import parser
from heat.engine import scheduler
from heat.openstack.common import timeutils
from heat.openstack.common import uuidutils
from heat.tests.common import HeatTestCase
from heat.tests import utils


from heat.engine.clients import novaclient

wp_template = '''
{
  "AWSTemplateFormatVersion" : "2010-09-09",
  "Description" : "WordPress",
  "Parameters" : {
    "KeyName" : {
      "Description" : "KeyName",
      "Type" : "String",
      "Default" : "test"
    }
  },
  "Resources" : {
    "WebServer": {
      "Type": "AWS::EC2::Instance",
      "Properties": {
        "ImageId" : "F17-x86_64-gold",
        "InstanceType"   : "m1.large",
        "KeyName"        : "test",
        "UserData"       : "wordpress"
      }
    }
  }
}
'''

UUIDs = (UUID1, UUID2, UUID3) = sorted([uuidutils.generate_uuid()
                                        for x in range(3)])


class MyResource(Resource):
    properties_schema = {
        'ServerName': {'Type': 'String', 'Required': True},
        'Flavor': {'Type': 'String', 'Required': True},
        'ImageName': {'Type': 'String', 'Required': True},
        'UserData': {'Type': 'String'},
        'PublicKey': {'Type': 'String'}
    }

    @property
    def my_secret(self):
        return db_api.resource_data_get(self, 'my_secret')

    @my_secret.setter
    def my_secret(self, my_secret):
        db_api.resource_data_set(self, 'my_secret', my_secret, True)


class SqlAlchemyTest(HeatTestCase):
    def setUp(self):
        super(SqlAlchemyTest, self).setUp()
        self.fc = fakes.FakeClient()
        utils.setup_dummy_db()
        utils.reset_dummy_db()
        self.ctx = utils.dummy_context()

    def tearDown(self):
        super(SqlAlchemyTest, self).tearDown()

    def _setup_test_stack(self, stack_name, stack_id=None):
        t = template_format.parse(wp_template)
        template = parser.Template(t)
        stack_id = stack_id or uuidutils.generate_uuid()
        stack = parser.Stack(self.ctx, stack_name, template,
                             environment.Environment({'KeyName': 'test'}))
        with utils.UUIDStub(stack_id):
            stack.store()
        return (t, stack)

    def _mock_create(self, mocks):
        fc = fakes.FakeClient()
        mocks.StubOutWithMock(instances.Instance, 'nova')
        instances.Instance.nova().MultipleTimes().AndReturn(fc)

        mocks.StubOutWithMock(fc.servers, 'create')
        fc.servers.create(image=744, flavor=3, key_name='test',
                          name=mox.IgnoreArg(),
                          security_groups=None,
                          userdata=mox.IgnoreArg(), scheduler_hints=None,
                          meta=None, nics=None,
                          availability_zone=None).MultipleTimes().AndReturn(
                              fc.servers.list()[4])
        return fc

    def _mock_delete(self, mocks):
        fc = fakes.FakeClient()
        mocks.StubOutWithMock(instances.Instance, 'nova')
        instances.Instance.nova().MultipleTimes().AndReturn(fc)

        mocks.StubOutWithMock(fc.client, 'get_servers_9999')
        get = fc.client.get_servers_9999
        get().MultipleTimes().AndRaise(novaclient.exceptions.NotFound(404))

    def test_encryption(self):
        stack_name = 'test_encryption'
        (t, stack) = self._setup_test_stack(stack_name)
        cs = MyResource('cs_encryption',
                        t['Resources']['WebServer'],
                        stack)

        # This gives the fake cloud server an id and created_time attribute
        cs._store_or_update(cs.CREATE, cs.IN_PROGRESS, 'test_store')

        cs.my_secret = 'fake secret'
        rs = db_api.resource_get_by_name_and_stack(self.ctx,
                                                   'cs_encryption',
                                                   stack.id)
        encrypted_key = rs.data[0]['value']
        self.assertNotEqual(encrypted_key, "fake secret")
        decrypted_key = cs.my_secret
        self.assertEqual(decrypted_key, "fake secret")

        #do this twice to verify that the orm does not commit the unencrypted
        #value.
        self.assertEqual(cs.my_secret, "fake secret")
        scheduler.TaskRunner(cs.destroy)()

    def test_resource_data_delete(self):
        stack = self._setup_test_stack('stack', UUID1)[1]
        self._mock_create(self.m)
        self.m.ReplayAll()
        stack.create()
        rsrc = stack['WebServer']
        db_api.resource_data_set(rsrc, 'test', 'test_data')
        self.assertEqual('test_data', db_api.resource_data_get(rsrc, 'test'))
        db_api.resource_data_delete(rsrc, 'test')
        self.assertRaises(exception.NotFound,
                          db_api.resource_data_get, rsrc, 'test')

    def test_stack_get_by_name(self):
        stack = self._setup_test_stack('stack', UUID1)[1]

        st = db_api.stack_get_by_name(self.ctx, 'stack')
        self.assertEqual(UUID1, st.id)

        stack.delete()

        st = db_api.stack_get_by_name(self.ctx, 'stack')
        self.assertIsNone(st)

    def test_stack_get(self):
        stack = self._setup_test_stack('stack', UUID1)[1]

        st = db_api.stack_get(self.ctx, UUID1, show_deleted=False)
        self.assertEqual(UUID1, st.id)

        stack.delete()
        st = db_api.stack_get(self.ctx, UUID1, show_deleted=False)
        self.assertIsNone(st)

        st = db_api.stack_get(self.ctx, UUID1, show_deleted=True)
        self.assertEqual(UUID1, st.id)

    def test_stack_get_all(self):
        stacks = [self._setup_test_stack('stack', x)[1] for x in UUIDs]

        st_db = db_api.stack_get_all(self.ctx)
        self.assertEqual(3, len(st_db))

        stacks[0].delete()
        st_db = db_api.stack_get_all(self.ctx)
        self.assertEqual(2, len(st_db))

        stacks[1].delete()
        st_db = db_api.stack_get_all(self.ctx)
        self.assertEqual(1, len(st_db))

    def test_stack_get_all_by_tenant(self):
        stacks = [self._setup_test_stack('stack', x)[1] for x in UUIDs]

        st_db = db_api.stack_get_all_by_tenant(self.ctx)
        self.assertEqual(3, len(st_db))

        stacks[0].delete()
        st_db = db_api.stack_get_all_by_tenant(self.ctx)
        self.assertEqual(2, len(st_db))

        stacks[1].delete()
        st_db = db_api.stack_get_all_by_tenant(self.ctx)
        self.assertEqual(1, len(st_db))

    def test_stack_get_all_by_tenant_and_filters(self):
        stack1 = self._setup_test_stack('foo', UUIDs[0])
        stack2 = self._setup_test_stack('bar', UUIDs[1])
        stacks = [stack1, stack2]

        filters = {'name': 'foo'}
        results = db_api.stack_get_all_by_tenant(self.ctx,
                                                 filters=filters)

        self.assertEqual(1, len(results))
        self.assertEqual('foo', results[0]['name'])

    def test_stack_get_all_by_tenant_filter_matches_in_list(self):
        stack1 = self._setup_test_stack('foo', UUIDs[0])
        stack2 = self._setup_test_stack('bar', UUIDs[1])
        stacks = [stack1, stack2]

        filters = {'name': ['bar', 'quux']}
        results = db_api.stack_get_all_by_tenant(self.ctx,
                                                 filters=filters)

        self.assertEqual(1, len(results))
        self.assertEqual('bar', results[0]['name'])

    def test_stack_get_all_by_tenant_returns_all_if_no_filters(self):
        stack1 = self._setup_test_stack('foo', UUIDs[0])
        stack2 = self._setup_test_stack('bar', UUIDs[1])
        stacks = [stack1, stack2]

        filters = None
        results = db_api.stack_get_all_by_tenant(self.ctx,
                                                 filters=filters)

        self.assertEqual(2, len(results))

    def test_stack_get_all_by_tenant_default_sort_keys_and_dir(self):
        stacks = [self._setup_test_stack('stack', x)[1] for x in UUIDs]

        st_db = db_api.stack_get_all_by_tenant(self.ctx)
        self.assertEqual(3, len(st_db))
        self.assertEqual(stacks[2].id, st_db[0].id)
        self.assertEqual(stacks[1].id, st_db[1].id)
        self.assertEqual(stacks[0].id, st_db[2].id)

    def test_stack_get_all_by_tenant_default_sort_dir(self):
        stacks = [self._setup_test_stack('stack', x)[1] for x in UUIDs]

        st_db = db_api.stack_get_all_by_tenant(self.ctx, sort_dir='asc')
        self.assertEqual(3, len(st_db))
        self.assertEqual(stacks[0].id, st_db[0].id)
        self.assertEqual(stacks[1].id, st_db[1].id)
        self.assertEqual(stacks[2].id, st_db[2].id)

    def test_stack_get_all_by_tenant_str_sort_keys(self):
        stacks = [self._setup_test_stack('stack', x)[1] for x in UUIDs]

        st_db = db_api.stack_get_all_by_tenant(self.ctx,
                                               sort_keys='created_at')
        self.assertEqual(3, len(st_db))
        self.assertEqual(stacks[0].id, st_db[0].id)
        self.assertEqual(stacks[1].id, st_db[1].id)
        self.assertEqual(stacks[2].id, st_db[2].id)

    @mock.patch.object(db_api.utils, 'paginate_query')
    def test_stack_get_all_by_tenant_filters_sort_keys(self, mock_paginate):
        sort_keys = ['name', 'status', 'created_at', 'updated_at', 'username']
        st_db = db_api.stack_get_all_by_tenant(self.ctx,
                                               sort_keys=sort_keys)

        args, _ = mock_paginate.call_args
        used_sort_keys = set(args[3])
        expected_keys = set(['name', 'status', 'created_at',
                             'updated_at', 'id'])
        self.assertEqual(expected_keys, used_sort_keys)

    def test_stack_get_all_by_tenant_marker(self):
        stacks = [self._setup_test_stack('stack', x)[1] for x in UUIDs]

        st_db = db_api.stack_get_all_by_tenant(self.ctx, marker=stacks[1].id)
        self.assertEqual(1, len(st_db))
        self.assertEqual(stacks[0].id, st_db[0].id)

    def test_stack_get_all_by_tenant_non_existing_marker(self):
        stacks = [self._setup_test_stack('stack', x)[1] for x in UUIDs]

        uuid = 'this stack doesnt exist'
        st_db = db_api.stack_get_all_by_tenant(self.ctx, marker=uuid)
        self.assertEqual(3, len(st_db))

    def test_stack_get_all_by_tenant_doesnt_mutate_sort_keys(self):
        stacks = [self._setup_test_stack('stack', x)[1] for x in UUIDs]
        sort_keys = ['id']

        st_db = db_api.stack_get_all_by_tenant(self.ctx, sort_keys=sort_keys)
        self.assertEqual(['id'], sort_keys)

    def test_stack_count_all_by_tenant(self):
        stacks = [self._setup_test_stack('stack', x)[1] for x in UUIDs]

        st_db = db_api.stack_count_all_by_tenant(self.ctx)
        self.assertEqual(3, st_db)

        stacks[0].delete()
        st_db = db_api.stack_count_all_by_tenant(self.ctx)
        self.assertEqual(2, st_db)

        stacks[1].delete()
        st_db = db_api.stack_count_all_by_tenant(self.ctx)
        self.assertEqual(1, st_db)

    def test_event_get_all_by_stack(self):
        stack = self._setup_test_stack('stack', UUID1)[1]

        self._mock_create(self.m)
        self.m.ReplayAll()
        stack.create()
        self.m.UnsetStubs()

        events = db_api.event_get_all_by_stack(self.ctx, UUID1)
        self.assertEqual(2, len(events))

        self._mock_delete(self.m)
        self.m.ReplayAll()
        stack.delete()

        events = db_api.event_get_all_by_stack(self.ctx, UUID1)
        self.assertEqual(4, len(events))

        self.m.VerifyAll()

    def test_event_count_all_by_stack(self):
        stack = self._setup_test_stack('stack', UUID1)[1]

        self._mock_create(self.m)
        self.m.ReplayAll()
        stack.create()
        self.m.UnsetStubs()

        num_events = db_api.event_count_all_by_stack(self.ctx, UUID1)
        self.assertEqual(2, num_events)

        self._mock_delete(self.m)
        self.m.ReplayAll()
        stack.delete()

        num_events = db_api.event_count_all_by_stack(self.ctx, UUID1)
        self.assertEqual(4, num_events)

        self.m.VerifyAll()

    def test_event_get_all_by_tenant(self):
        stacks = [self._setup_test_stack('stack', x)[1] for x in UUIDs]

        self._mock_create(self.m)
        self.m.ReplayAll()
        [s.create() for s in stacks]
        self.m.UnsetStubs()

        events = db_api.event_get_all_by_tenant(self.ctx)
        self.assertEqual(6, len(events))

        self._mock_delete(self.m)
        self.m.ReplayAll()
        [s.delete() for s in stacks]

        events = db_api.event_get_all_by_tenant(self.ctx)
        self.assertEqual(0, len(events))

        self.m.VerifyAll()

    def test_event_get_all(self):
        stacks = [self._setup_test_stack('stack', x)[1] for x in UUIDs]

        self._mock_create(self.m)
        self.m.ReplayAll()
        [s.create() for s in stacks]
        self.m.UnsetStubs()

        events = db_api.event_get_all(self.ctx)
        self.assertEqual(6, len(events))

        self._mock_delete(self.m)
        self.m.ReplayAll()
        stacks[0].delete()

        events = db_api.event_get_all(self.ctx)
        self.assertEqual(4, len(events))

        self.m.VerifyAll()

    def test_user_creds_password(self):
        self.ctx.trust_id = None
        db_creds = db_api.user_creds_create(self.ctx)
        load_creds = db_api.user_creds_get(db_creds.id)

        self.assertEqual(load_creds.get('username'), 'test_username')
        self.assertEqual(load_creds.get('password'), 'password')
        self.assertEqual(load_creds.get('tenant'), 'test_tenant')
        self.assertEqual(load_creds.get('tenant_id'), 'test_tenant_id')
        self.assertIsNotNone(load_creds.get('created_at'))
        self.assertIsNone(load_creds.get('updated_at'))
        self.assertEqual(load_creds.get('auth_url'),
                         'http://server.test:5000/v2.0')
        self.assertIsNone(load_creds.get('trust_id'))
        self.assertIsNone(load_creds.get('trustor_user_id'))

    def test_user_creds_trust(self):
        self.ctx.username = None
        self.ctx.password = None
        self.ctx.trust_id = 'atrust123'
        self.ctx.trustor_user_id = 'atrustor123'
        self.ctx.tenant_id = 'atenant123'
        self.ctx.tenant = 'atenant'
        db_creds = db_api.user_creds_create(self.ctx)
        load_creds = db_api.user_creds_get(db_creds.id)

        self.assertIsNone(load_creds.get('username'))
        self.assertIsNone(load_creds.get('password'))
        self.assertIsNotNone(load_creds.get('created_at'))
        self.assertIsNone(load_creds.get('updated_at'))
        self.assertIsNone(load_creds.get('auth_url'))
        self.assertEqual(load_creds.get('tenant_id'), 'atenant123')
        self.assertEqual(load_creds.get('tenant'), 'atenant')
        self.assertEqual(load_creds.get('trust_id'), 'atrust123')
        self.assertEqual(load_creds.get('trustor_user_id'), 'atrustor123')

    def test_user_creds_none(self):
        self.ctx.username = None
        self.ctx.password = None
        self.ctx.trust_id = None
        db_creds = db_api.user_creds_create(self.ctx)
        load_creds = db_api.user_creds_get(db_creds.id)

        self.assertIsNone(load_creds.get('username'))
        self.assertIsNone(load_creds.get('password'))
<<<<<<< HEAD
        self.assertIsNone(load_creds.get('trust_id'))
=======
        self.assertIsNone(load_creds.get('trust_id'))


def create_raw_template(context, **kwargs):
    t = template_format.parse(wp_template)
    template = {
        'template': t,
    }
    template.update(kwargs)
    return db_api.raw_template_create(context, template)


def create_user_creds(ctx, **kwargs):
    ctx_dict = ctx.to_dict()
    ctx_dict.update(kwargs)
    ctx = context.RequestContext.from_dict(ctx_dict)
    return db_api.user_creds_create(ctx)


def create_stack(ctx, template, user_creds, **kwargs):
    values = {
        'name': 'db_test_stack_name',
        'raw_template_id': template.id,
        'username': ctx.username,
        'tenant': ctx.tenant_id,
        'action': 'create',
        'status': 'complete',
        'status_reason': 'create_complete',
        'parameters': {},
        'user_creds_id': user_creds.id,
        'owner_id': None,
        'timeout': '60',
        'disable_rollback': 0
    }
    values.update(kwargs)
    return db_api.stack_create(ctx, values)


def create_resource(ctx, stack, **kwargs):
    values = {
        'name': 'test_resource_name',
        'nova_instance': UUID1,
        'action': 'create',
        'status': 'complete',
        'status_reason': 'create_complete',
        'rsrc_metadata': loads('{"foo": "123"}'),
        'stack_id': stack.id
    }
    values.update(kwargs)
    return db_api.resource_create(ctx, values)


def create_resource_data(ctx, resource, **kwargs):
    values = {
        'key': 'test_resource_key',
        'value': 'test_value',
        'redact': 0,
    }
    values.update(kwargs)
    return db_api.resource_data_set(resource, **values)


def create_event(ctx, **kwargs):
    values = {
        'stack_id': 'test_stack_id',
        'resource_action': 'create',
        'resource_status': 'complete',
        'resource_name': 'res',
        'physical_resource_id': UUID1,
        'resource_status_reason': "create_complete",
        'resource_properties': {'name': 'foo'}
    }
    values.update(kwargs)
    return db_api.event_create(ctx, values)


def create_watch_rule(ctx, stack, **kwargs):
    values = {
        'name': 'test_rule',
        'rule': loads('{"foo": "123"}'),
        'state': 'normal',
        'last_evaluated': timeutils.utcnow(),
        'stack_id': stack.id,
    }
    values.update(kwargs)
    return db_api.watch_rule_create(ctx, values)


def create_watch_data(ctx, watch_rule, **kwargs):
    values = {
        'data': loads('{"foo": "bar"}'),
        'watch_rule_id': watch_rule.id
    }
    values.update(kwargs)
    return db_api.watch_data_create(ctx, values)


class DBAPIRawTemplateTest(HeatTestCase):
    def setUp(self):
        super(DBAPIRawTemplateTest, self).setUp()
        self.ctx = utils.dummy_context()
        utils.setup_dummy_db()

    def test_raw_template_create(self):
        t = template_format.parse(wp_template)
        tp = create_raw_template(self.ctx, template=t)
        self.assertIsNotNone(tp.id)
        self.assertEqual(t, tp.template)

    def test_raw_template_get(self):
        t = template_format.parse(wp_template)
        tp = create_raw_template(self.ctx, template=t)
        template = db_api.raw_template_get(self.ctx, tp.id)
        self.assertEqual(tp.id, template.id)
        self.assertEqual(tp.template, template.template)


class DBAPIUserCredsTest(HeatTestCase):
    def setUp(self):
        super(DBAPIUserCredsTest, self).setUp()
        self.ctx = utils.dummy_context()
        utils.setup_dummy_db()

    def test_user_creds_create_trust(self):
        user_creds = create_user_creds(self.ctx, trust_id='test_trust_id',
                                       trustor_user_id='trustor_id')
        self.assertIsNotNone(user_creds.id)
        self.assertEqual('test_trust_id', db_api._decrypt(user_creds.trust_id))
        self.assertEqual('trustor_id', user_creds.trustor_user_id)
        self.assertIsNone(user_creds.username)
        self.assertIsNone(user_creds.password)
        self.assertEqual(self.ctx.tenant, user_creds.tenant)
        self.assertEqual(self.ctx.tenant_id, user_creds.tenant_id)

    def test_user_creds_create_password(self):
        user_creds = create_user_creds(self.ctx)
        self.assertIsNotNone(user_creds.id)
        self.assertEqual(self.ctx.password,
                         db_api._decrypt(user_creds.password))

    def test_user_creds_get(self):
        user_creds = create_user_creds(self.ctx)
        ret_user_creds = db_api.user_creds_get(user_creds.id)
        self.assertEqual(db_api._decrypt(user_creds.password),
                         ret_user_creds['password'])


class DBAPIStackTest(HeatTestCase):
    def setUp(self):
        super(DBAPIStackTest, self).setUp()
        self.ctx = utils.dummy_context()
        utils.setup_dummy_db()
        utils.reset_dummy_db()
        self.template = create_raw_template(self.ctx)
        self.user_creds = create_user_creds(self.ctx)

    def test_stack_create(self):
        stack = create_stack(self.ctx, self.template, self.user_creds)
        self.assertIsNotNone(stack.id)
        self.assertEqual('db_test_stack_name', stack.name)
        self.assertEqual(self.template.id, stack.raw_template_id)
        self.assertEqual(self.ctx.username, stack.username)
        self.assertEqual(self.ctx.tenant_id, stack.tenant)
        self.assertEqual('create', stack.action)
        self.assertEqual('complete', stack.status)
        self.assertEqual('create_complete', stack.status_reason)
        self.assertEqual({}, stack.parameters)
        self.assertEqual(self.user_creds.id, stack.user_creds_id)
        self.assertIsNone(stack.owner_id)
        self.assertEqual('60', stack.timeout)
        self.assertEqual(False, stack.disable_rollback)

    def test_stack_delete(self):
        stack = create_stack(self.ctx, self.template, self.user_creds)
        stack_id = stack.id
        resource = create_resource(self.ctx, stack)
        db_api.stack_delete(self.ctx, stack_id)
        self.assertIsNone(db_api.stack_get(self.ctx, stack_id,
                                           show_deleted=False))
        self.assertRaises(exception.NotFound, db_api.resource_get,
                          self.ctx, resource.id)

        self.assertRaises(exception.NotFound, db_api.stack_delete,
                          self.ctx, stack_id)

        #Testing soft delete
        ret_stack = db_api.stack_get(self.ctx, stack_id, show_deleted=True)
        self.assertIsNotNone(ret_stack)
        self.assertEqual(stack_id, ret_stack.id)
        self.assertEqual('db_test_stack_name', ret_stack.name)

        #Testing child resources deletion
        self.assertRaises(exception.NotFound, db_api.resource_get,
                          self.ctx, resource.id)

    def test_stack_update(self):
        stack = create_stack(self.ctx, self.template, self.user_creds)
        values = {
            'name': 'db_test_stack_name2',
            'action': 'update',
            'status': 'failed',
            'status_reason': "update_failed",
            'timeout': '90',
        }
        db_api.stack_update(self.ctx, stack.id, values)
        stack = db_api.stack_get(self.ctx, stack.id)
        self.assertEqual('db_test_stack_name2', stack.name)
        self.assertEqual('update', stack.action)
        self.assertEqual('failed', stack.status)
        self.assertEqual('update_failed', stack.status_reason)
        self.assertEqual('90', stack.timeout)

        self.assertRaises(exception.NotFound, db_api.stack_update, self.ctx,
                          UUID2, values)

    def test_stack_get_returns_a_stack(self):
        stack = create_stack(self.ctx, self.template, self.user_creds)
        ret_stack = db_api.stack_get(self.ctx, stack.id, show_deleted=False)
        self.assertIsNotNone(ret_stack)
        self.assertEqual(stack.id, ret_stack.id)
        self.assertEqual('db_test_stack_name', ret_stack.name)

    def test_stack_get_returns_none_if_stack_does_not_exist(self):
        stack = db_api.stack_get(self.ctx, UUID1, show_deleted=False)
        self.assertIsNone(stack)

    def test_stack_get_returns_none_if_tenant_id_does_not_match(self):
        stack = create_stack(self.ctx, self.template, self.user_creds)
        self.ctx.tenant_id = 'abc'
        stack = db_api.stack_get(self.ctx, UUID1, show_deleted=False)
        self.assertIsNone(stack)

    def test_stack_get_can_return_a_stack_from_different_tenant(self):
        stack = create_stack(self.ctx, self.template, self.user_creds)
        self.ctx.tenant_id = 'abc'
        ret_stack = db_api.stack_get(self.ctx, stack.id,
                                     show_deleted=False, tenant_safe=False)
        self.assertEqual(stack.id, ret_stack.id)
        self.assertEqual('db_test_stack_name', ret_stack.name)

    def test_stack_get_by_name(self):
        stack = create_stack(self.ctx, self.template, self.user_creds)
        ret_stack = db_api.stack_get_by_name(self.ctx, stack.name)
        self.assertIsNotNone(ret_stack)
        self.assertEqual(stack.id, ret_stack.id)
        self.assertEqual('db_test_stack_name', ret_stack.name)

        self.assertIsNone(db_api.stack_get_by_name(self.ctx, 'abc'))

        self.ctx.tenant_id = 'abc'
        self.assertIsNone(db_api.stack_get_by_name(self.ctx, 'abc'))

    def test_stack_get_all(self):
        values = [
            {'name': 'stack1'},
            {'name': 'stack2'},
            {'name': 'stack3'},
            {'name': 'stack4'}
        ]
        [create_stack(self.ctx, self.template, self.user_creds,
                      **val) for val in values]

        ret_stacks = db_api.stack_get_all(self.ctx)
        self.assertEqual(4, len(ret_stacks))
        names = [ret_stack.name for ret_stack in ret_stacks]
        [self.assertIn(val['name'], names) for val in values]

    def test_stack_get_all_by_owner_id(self):
        parent_stack1 = create_stack(self.ctx, self.template, self.user_creds)
        parent_stack2 = create_stack(self.ctx, self.template, self.user_creds)
        values = [
            {'owner_id': parent_stack1.id},
            {'owner_id': parent_stack1.id},
            {'owner_id': parent_stack2.id},
            {'owner_id': parent_stack2.id},
        ]
        [create_stack(self.ctx, self.template, self.user_creds,
                      **val) for val in values]

        stack1_children = db_api.stack_get_all_by_owner_id(self.ctx,
                                                           parent_stack1.id)
        self.assertEqual(2, len(stack1_children))
        stack2_children = db_api.stack_get_all_by_owner_id(self.ctx,
                                                           parent_stack2.id)
        self.assertEqual(2, len(stack2_children))

    def test_stack_get_all_by_tenant(self):
        values = [
            {'tenant': UUID1},
            {'tenant': UUID1},
            {'tenant': UUID2},
            {'tenant': UUID2},
            {'tenant': UUID2},
        ]
        [create_stack(self.ctx, self.template, self.user_creds,
                      **val) for val in values]

        self.ctx.tenant_id = UUID1
        stacks = db_api.stack_get_all_by_tenant(self.ctx)
        self.assertEqual(2, len(stacks))

        self.ctx.tenant_id = UUID2
        stacks = db_api.stack_get_all_by_tenant(self.ctx)
        self.assertEqual(3, len(stacks))

        self.ctx.tenant_id = UUID3
        self.assertEqual([], db_api.stack_get_all_by_tenant(self.ctx))

    def test_stack_count_all_by_tenant(self):
        values = [
            {'tenant': self.ctx.tenant_id},
            {'tenant': self.ctx.tenant_id},
        ]
        [create_stack(self.ctx, self.template, self.user_creds,
                      **val) for val in values]

        self.assertEqual(2, db_api.stack_count_all_by_tenant(self.ctx))

    def test_purge_deleted(self):
        now = datetime.now()
        delta = timedelta(seconds=3600 * 7)
        deleted = [now - delta * i for i in range(1, 6)]
        templates = [create_raw_template(self.ctx) for i in range(5)]
        creds = [create_user_creds(self.ctx) for i in range(5)]
        stacks = [create_stack(self.ctx, templates[i], creds[i],
                               deleted_at=deleted[i]) for i in range(5)]

        class MyDatetime():
            def now(self):
                return now
        self.useFixture(fixtures.MonkeyPatch('heat.db.sqlalchemy.api.datetime',
                                             MyDatetime()))

        db_api.purge_deleted(age=1, granularity='days')
        self._deleted_stack_existance(utils.dummy_context(), stacks,
                                      (0, 1, 2), (3, 4))

        db_api.purge_deleted(age=22, granularity='hours')
        self._deleted_stack_existance(utils.dummy_context(), stacks,
                                      (0, 1, 2), (3, 4))

        db_api.purge_deleted(age=1100, granularity='minutes')
        self._deleted_stack_existance(utils.dummy_context(), stacks,
                                      (0, 1), (2, 3, 4))

        db_api.purge_deleted(age=3600, granularity='seconds')
        self._deleted_stack_existance(utils.dummy_context(), stacks,
                                      (), (0, 1, 2, 3, 4))

    def _deleted_stack_existance(self, ctx, stacks, existing, deleted):
        for s in existing:
            self.assertIsNotNone(db_api.stack_get(ctx, stacks[s].id,
                                                  show_deleted=True))
        for s in deleted:
            self.assertIsNone(db_api.stack_get(ctx, stacks[s].id,
                                               show_deleted=True))


class DBAPIResourceTest(HeatTestCase):
    def setUp(self):
        super(DBAPIResourceTest, self).setUp()
        self.ctx = utils.dummy_context()
        utils.setup_dummy_db()
        utils.reset_dummy_db()
        self.template = create_raw_template(self.ctx)
        self.user_creds = create_user_creds(self.ctx)
        self.stack = create_stack(self.ctx, self.template, self.user_creds)

    def test_resource_create(self):
        res = create_resource(self.ctx, self.stack)
        ret_res = db_api.resource_get(self.ctx, res.id)
        self.assertIsNotNone(ret_res)
        self.assertEqual('test_resource_name', ret_res.name)
        self.assertEqual(UUID1, ret_res.nova_instance)
        self.assertEqual('create', ret_res.action)
        self.assertEqual('complete', ret_res.status)
        self.assertEqual('create_complete', ret_res.status_reason)
        self.assertEqual('{"foo": "123"}', dumps(ret_res.rsrc_metadata))
        self.assertEqual(self.stack.id, ret_res.stack_id)

    def test_resource_get(self):
        res = create_resource(self.ctx, self.stack)
        ret_res = db_api.resource_get(self.ctx, res.id)
        self.assertIsNotNone(ret_res)

        self.assertRaises(exception.NotFound, db_api.resource_get,
                          self.ctx, UUID2)

    def test_resource_get_by_name_and_stack(self):
        create_resource(self.ctx, self.stack)

        ret_res = db_api.resource_get_by_name_and_stack(self.ctx,
                                                        'test_resource_name',
                                                        self.stack.id)

        self.assertIsNotNone(ret_res)
        self.assertEqual('test_resource_name', ret_res.name)
        self.assertEqual(self.stack.id, ret_res.stack_id)

        self.assertIsNone(db_api.resource_get_by_name_and_stack(self.ctx,
                                                                'abc',
                                                                self.stack.id))

    def test_resource_get_by_physical_resource_id(self):
        create_resource(self.ctx, self.stack)

        ret_res = db_api.resource_get_by_physical_resource_id(self.ctx, UUID1)
        self.assertIsNotNone(ret_res)
        self.assertEqual(UUID1, ret_res.nova_instance)

        self.assertIsNone(db_api.resource_get_by_physical_resource_id(self.ctx,
                                                                      UUID2))

    def test_resource_get_all(self):
        values = [
            {'name': 'res1'},
            {'name': 'res2'},
            {'name': 'res3'},
        ]
        [create_resource(self.ctx, self.stack, **val) for val in values]

        resources = db_api.resource_get_all(self.ctx)
        self.assertEqual(3, len(resources))

        names = [resource.name for resource in resources]
        [self.assertIn(val['name'], names) for val in values]

    def test_resource_get_all_by_stack(self):
        self.stack1 = create_stack(self.ctx, self.template, self.user_creds)
        self.stack2 = create_stack(self.ctx, self.template, self.user_creds)
        values = [
            {'name': 'res1', 'stack_id': self.stack.id},
            {'name': 'res2', 'stack_id': self.stack.id},
            {'name': 'res3', 'stack_id': self.stack1.id},
        ]
        [create_resource(self.ctx, self.stack, **val) for val in values]

        stacks = db_api.resource_get_all_by_stack(self.ctx, self.stack.id)
        self.assertEqual(2, len(stacks))

        self.assertRaises(exception.NotFound, db_api.resource_get_all_by_stack,
                          self.ctx, self.stack2.id)


class DBAPIResourceDataTest(HeatTestCase):
    def setUp(self):
        super(DBAPIResourceDataTest, self).setUp()
        self.ctx = utils.dummy_context()
        utils.setup_dummy_db()
        utils.reset_dummy_db()
        self.template = create_raw_template(self.ctx)
        self.user_creds = create_user_creds(self.ctx)
        self.stack = create_stack(self.ctx, self.template, self.user_creds)
        self.resource = create_resource(self.ctx, self.stack)
        self.resource.context = self.ctx

    def test_resource_data_set_get(self):
        create_resource_data(self.ctx, self.resource)
        val = db_api.resource_data_get(self.resource, 'test_resource_key')
        self.assertEqual('test_value', val)

        #Updating existing resource data
        create_resource_data(self.ctx, self.resource, value='foo')
        val = db_api.resource_data_get(self.resource, 'test_resource_key')
        self.assertEqual('foo', val)

        #Testing with encrypted value
        create_resource_data(self.ctx, self.resource,
                             key='encryped_resource_key', redact=True)
        val = db_api.resource_data_get(self.resource, 'encryped_resource_key')
        self.assertEqual('test_value', val)

        vals = db_api.resource_data_get_all(self.resource)
        self.assertEqual(len(vals), 2)
        self.assertEqual('foo', vals.get('test_resource_key'))
        self.assertEqual('test_value', vals.get('encryped_resource_key'))

    def test_resource_data_delete(self):
        create_resource_data(self.ctx, self.resource)
        res_data = db_api.resource_data_get_by_key(self.ctx, self.resource.id,
                                                   'test_resource_key')
        self.assertIsNotNone(res_data)
        self.assertEqual('test_value', res_data.value)

        db_api.resource_data_delete(self.resource, 'test_resource_key')
        self.assertRaises(exception.NotFound, db_api.resource_data_get_by_key,
                          self.ctx, self.resource.id, 'test_resource_key')
        self.assertIsNotNone(res_data)


class DBAPIEventTest(HeatTestCase):
    def setUp(self):
        super(DBAPIEventTest, self).setUp()
        self.ctx = utils.dummy_context()
        utils.setup_dummy_db()
        utils.reset_dummy_db()
        self.template = create_raw_template(self.ctx)
        self.user_creds = create_user_creds(self.ctx)

    def test_event_create_get(self):
        event = create_event(self.ctx)
        ret_event = db_api.event_get(self.ctx, event.id)
        self.assertIsNotNone(ret_event)
        self.assertEqual('test_stack_id', ret_event.stack_id)
        self.assertEqual('create', ret_event.resource_action)
        self.assertEqual('complete', ret_event.resource_status)
        self.assertEqual('res', ret_event.resource_name)
        self.assertEqual(UUID1, ret_event.physical_resource_id)
        self.assertEqual('create_complete', ret_event.resource_status_reason)
        self.assertEqual({'name': 'foo'}, ret_event.resource_properties)

    def test_event_get_all(self):
        self.stack1 = create_stack(self.ctx, self.template, self.user_creds,
                                   tenant='tenant1')
        self.stack2 = create_stack(self.ctx, self.template, self.user_creds,
                                   tenant='tenant2')
        values = [
            {'stack_id': self.stack1.id, 'resource_name': 'res1'},
            {'stack_id': self.stack1.id, 'resource_name': 'res2'},
            {'stack_id': self.stack2.id, 'resource_name': 'res3'},
        ]
        [create_event(self.ctx, **val) for val in values]

        events = db_api.event_get_all(self.ctx)
        self.assertEqual(3, len(events))

        stack_ids = [event.stack_id for event in events]
        res_names = [event.resource_name for event in events]
        [(self.assertIn(val['stack_id'], stack_ids),
          self.assertIn(val['resource_name'], res_names)) for val in values]

    def test_event_get_all_by_tenant(self):
        self.stack1 = create_stack(self.ctx, self.template, self.user_creds,
                                   tenant='tenant1')
        self.stack2 = create_stack(self.ctx, self.template, self.user_creds,
                                   tenant='tenant2')
        values = [
            {'stack_id': self.stack1.id, 'resource_name': 'res1'},
            {'stack_id': self.stack1.id, 'resource_name': 'res2'},
            {'stack_id': self.stack2.id, 'resource_name': 'res3'},
        ]
        [create_event(self.ctx, **val) for val in values]

        self.ctx.tenant_id = 'tenant1'
        events = db_api.event_get_all_by_tenant(self.ctx)
        self.assertEqual(2, len(events))

        self.ctx.tenant_id = 'tenant2'
        events = db_api.event_get_all_by_tenant(self.ctx)
        self.assertEqual(1, len(events))

    def test_event_get_all_by_stack(self):
        self.stack1 = create_stack(self.ctx, self.template, self.user_creds)
        self.stack2 = create_stack(self.ctx, self.template, self.user_creds)
        values = [
            {'stack_id': self.stack1.id, 'resource_name': 'res1'},
            {'stack_id': self.stack1.id, 'resource_name': 'res2'},
            {'stack_id': self.stack2.id, 'resource_name': 'res3'},
        ]
        [create_event(self.ctx, **val) for val in values]

        self.ctx.tenant_id = 'tenant1'
        events = db_api.event_get_all_by_stack(self.ctx, self.stack1.id)
        self.assertEqual(2, len(events))

        self.ctx.tenant_id = 'tenant2'
        events = db_api.event_get_all_by_stack(self.ctx, self.stack2.id)
        self.assertEqual(1, len(events))

    def test_event_count_all_by_stack(self):
        self.stack1 = create_stack(self.ctx, self.template, self.user_creds)
        self.stack2 = create_stack(self.ctx, self.template, self.user_creds)
        values = [
            {'stack_id': self.stack1.id, 'resource_name': 'res1'},
            {'stack_id': self.stack1.id, 'resource_name': 'res2'},
            {'stack_id': self.stack2.id, 'resource_name': 'res3'},
        ]
        [create_event(self.ctx, **val) for val in values]

        self.assertEqual(2, db_api.event_count_all_by_stack(self.ctx,
                                                            self.stack1.id))

        self.assertEqual(1, db_api.event_count_all_by_stack(self.ctx,
                                                            self.stack2.id))


class DBAPIWatchRuleTest(HeatTestCase):
    def setUp(self):
        super(DBAPIWatchRuleTest, self).setUp()
        self.ctx = utils.dummy_context()
        utils.setup_dummy_db()
        utils.reset_dummy_db()
        self.template = create_raw_template(self.ctx)
        self.user_creds = create_user_creds(self.ctx)
        self.stack = create_stack(self.ctx, self.template, self.user_creds)

    def test_watch_rule_create_get(self):
        watch_rule = create_watch_rule(self.ctx, self.stack)
        ret_wr = db_api.watch_rule_get(self.ctx, watch_rule.id)
        self.assertIsNotNone(ret_wr)
        self.assertEqual('test_rule', ret_wr.name)
        self.assertEqual('{"foo": "123"}', dumps(ret_wr.rule))
        self.assertEqual('normal', ret_wr.state)
        self.assertEqual(self.stack.id, ret_wr.stack_id)

    def test_watch_rule_get_by_name(self):
        watch_rule = create_watch_rule(self.ctx, self.stack)
        ret_wr = db_api.watch_rule_get_by_name(self.ctx, watch_rule.name)
        self.assertIsNotNone(ret_wr)
        self.assertEqual('test_rule', ret_wr.name)

    def test_watch_rule_get_all(self):
        values = [
            {'name': 'rule1'},
            {'name': 'rule2'},
            {'name': 'rule3'},
        ]
        [create_watch_rule(self.ctx, self.stack, **val) for val in values]

        wrs = db_api.watch_rule_get_all(self.ctx)
        self.assertEqual(3, len(wrs))

        names = [wr.name for wr in wrs]
        [self.assertIn(val['name'], names) for val in values]

    def test_watch_rule_get_all_by_stack(self):
        self.stack1 = create_stack(self.ctx, self.template, self.user_creds)

        values = [
            {'name': 'rule1', 'stack_id': self.stack.id},
            {'name': 'rule2', 'stack_id': self.stack1.id},
            {'name': 'rule3', 'stack_id': self.stack1.id},
        ]
        [create_watch_rule(self.ctx, self.stack, **val) for val in values]

        wrs = db_api.watch_rule_get_all_by_stack(self.ctx, self.stack.id)
        self.assertEqual(1, len(wrs))
        wrs = db_api.watch_rule_get_all_by_stack(self.ctx, self.stack1.id)
        self.assertEqual(2, len(wrs))

    def test_watch_rule_update(self):
        watch_rule = create_watch_rule(self.ctx, self.stack)
        values = {
            'name': 'test_rule_1',
            'rule': loads('{"foo": "bar"}'),
            'state': 'nodata',
        }
        db_api.watch_rule_update(self.ctx, watch_rule.id, values)
        watch_rule = db_api.watch_rule_get(self.ctx, watch_rule.id)
        self.assertEqual('test_rule_1', watch_rule.name)
        self.assertEqual('{"foo": "bar"}', dumps(watch_rule.rule))
        self.assertEqual('nodata', watch_rule.state)

        self.assertRaises(exception.NotFound, db_api.watch_rule_update,
                          self.ctx, UUID2, values)

    def test_watch_rule_delete(self):
        watch_rule = create_watch_rule(self.ctx, self.stack)
        create_watch_data(self.ctx, watch_rule)
        db_api.watch_rule_delete(self.ctx, watch_rule.id)
        self.assertIsNone(db_api.watch_rule_get(self.ctx, watch_rule.id))
        self.assertRaises(exception.NotFound, db_api.watch_rule_delete,
                          self.ctx, UUID2)

        #Testing associated watch data deletion
        self.assertEqual([], db_api.watch_data_get_all(self.ctx))


class DBAPIWatchDataTest(HeatTestCase):
    def setUp(self):
        super(DBAPIWatchDataTest, self).setUp()
        self.ctx = utils.dummy_context()
        utils.setup_dummy_db()
        utils.reset_dummy_db()
        self.template = create_raw_template(self.ctx)
        self.user_creds = create_user_creds(self.ctx)
        self.stack = create_stack(self.ctx, self.template, self.user_creds)
        self.watch_rule = create_watch_rule(self.ctx, self.stack)

    def test_watch_data_create(self):
        create_watch_data(self.ctx, self.watch_rule)
        ret_data = db_api.watch_data_get_all(self.ctx)
        self.assertEqual(1, len(ret_data))

        self.assertEqual('{"foo": "bar"}', dumps(ret_data[0].data))
        self.assertEqual(self.watch_rule.id, ret_data[0].watch_rule_id)

    def test_watch_data_get_all(self):
        values = [
            {'data': loads('{"foo": "d1"}')},
            {'data': loads('{"foo": "d2"}')},
            {'data': loads('{"foo": "d3"}')}
        ]
        [create_watch_data(self.ctx, self.watch_rule, **val) for val in values]
        watch_data = db_api.watch_data_get_all(self.ctx)
        self.assertEqual(3, len(watch_data))

        data = [wd.data for wd in watch_data]
        [self.assertIn(val['data'], data) for val in values]
>>>>>>> 62c84e75
<|MERGE_RESOLUTION|>--- conflicted
+++ resolved
@@ -453,9 +453,6 @@
 
         self.assertIsNone(load_creds.get('username'))
         self.assertIsNone(load_creds.get('password'))
-<<<<<<< HEAD
-        self.assertIsNone(load_creds.get('trust_id'))
-=======
         self.assertIsNone(load_creds.get('trust_id'))
 
 
@@ -1154,5 +1151,4 @@
         self.assertEqual(3, len(watch_data))
 
         data = [wd.data for wd in watch_data]
-        [self.assertIn(val['data'], data) for val in values]
->>>>>>> 62c84e75
+        [self.assertIn(val['data'], data) for val in values]
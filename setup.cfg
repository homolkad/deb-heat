--- conflicted
+++ resolved
@@ -1,10 +1,6 @@
 [metadata]
 name = heat
-<<<<<<< HEAD
-version = 2014.2.1
-=======
 version = 2014.2.2
->>>>>>> b52c916d
 summary = OpenStack Orchestration
 description-file =
     README.rst
